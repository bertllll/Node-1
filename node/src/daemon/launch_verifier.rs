// Copyright (c) 2019, MASQ (https://masq.ai). All rights reserved.

use crate::daemon::launch_verifier::LaunchVerification::{
    CleanFailure, DirtyFailure, InterventionRequired, Launched,
};
use std::thread;
use std::time::Duration;
use sysinfo::{Process, ProcessExt, ProcessStatus, Signal, SystemExt};
use websocket::ClientBuilder;

// Note: if the INTERVALs are half the DELAYs or greater, the tests below will need to change,
// because they depend on being able to fail twice and still succeed.
const DELAY_FOR_RESPONSE_MS: u64 = 1000;
const RESPONSE_CHECK_INTERVAL_MS: u64 = 250;
const DELAY_FOR_DEATH_MS: u64 = 1000;
const DEATH_CHECK_INTERVAL_MS: u64 = 250;

pub trait VerifierTools {
    fn can_connect_to_ui_gateway(&self, ui_port: u16) -> bool;
    fn process_is_running(&self, process_id: u32) -> bool;
    fn kill_process(&self, process_id: u32);
    fn delay(&self, milliseconds: u64);
}

#[derive(Default)]
pub struct VerifierToolsReal {}

impl VerifierTools for VerifierToolsReal {
    fn can_connect_to_ui_gateway(&self, ui_port: u16) -> bool {
        let mut builder = match ClientBuilder::new(format!("ws://127.0.0.1:{}", ui_port).as_str()) {
            Ok(builder) => builder.add_protocol("MASQNode-UIv2"),
            Err(e) => panic!(format!("{:?}", e)),
        };
        builder.connect_insecure().is_ok()
    }

    fn process_is_running(&self, process_id: u32) -> bool {
        match Self::system_with_process(process_id).get_process(Self::convert_pid(process_id)) {
            None => false,
            Some(process) => Self::is_alive(process),
        }
    }

    fn kill_process(&self, process_id: u32) {
        if let Some(process) =
            Self::system_with_process(process_id).get_process(Self::convert_pid(process_id))
        {
            process.kill(Signal::Kill);
        }
    }

    fn delay(&self, milliseconds: u64) {
        thread::sleep(Duration::from_millis(milliseconds));
    }
}

impl VerifierToolsReal {
    pub fn new() -> Self {
        Self {}
    }

    fn system_with_process(process_id: u32) -> sysinfo::System {
        let process_id = Self::convert_pid(process_id);
        let mut system: sysinfo::System = sysinfo::SystemExt::new();
        system.refresh_process(process_id);
        system
    }

    #[cfg(not(target_os = "windows"))]
    fn convert_pid(process_id: u32) -> i32 {
        process_id as i32
    }

    #[cfg(target_os = "windows")]
    fn convert_pid(process_id: u32) -> usize {
        process_id as usize
    }

    #[cfg(target_os = "linux")]
    fn is_alive(process: &Process) -> bool {
<<<<<<< HEAD
        match process.status() {
=======
        let status = process.status();
        eprintln!("Status for process {:?}: {:?}", process.pid(), status);
        match status {
>>>>>>> cf8f9db1
            ProcessStatus::Dead => false,
            ProcessStatus::Zombie => false,
            _ => true,
        }
    }

    #[cfg(target_os = "macos")]
    fn is_alive(process: &Process) -> bool {
        process.status() != ProcessStatus::Zombie
    }

    #[cfg(target_os = "windows")]
    fn is_alive(process: &Process) -> bool {
        match process.status() {
            ProcessStatus::Run => true,
        }
    }
}

#[derive(Debug, PartialEq)]
pub enum LaunchVerification {
    Launched,             // Responded to contact via UiGateway
    CleanFailure,         // No response from UiGateway, no process at process_id
    DirtyFailure,         // No response from UiGateway, process at process_id, killed, disappeared
    InterventionRequired, // No response from UiGateway, process at process_id, killed, still there
}

pub trait LaunchVerifier {
    fn verify_launch(&self, process_id: u32, ui_port: u16) -> LaunchVerification;
}

pub struct LaunchVerifierReal {
    verifier_tools: Box<dyn VerifierTools>,
}

impl Default for LaunchVerifierReal {
    fn default() -> Self {
        LaunchVerifierReal {
            verifier_tools: Box::new(VerifierToolsReal::new()),
        }
    }
}

impl LaunchVerifier for LaunchVerifierReal {
    fn verify_launch(&self, process_id: u32, ui_port: u16) -> LaunchVerification {
        if self.await_ui_connection(ui_port) {
            Launched
        } else if self.verifier_tools.process_is_running(process_id) {
            self.verifier_tools.kill_process(process_id);
            if self.await_process_death(process_id) {
                DirtyFailure
            } else {
                InterventionRequired
            }
        } else {
            CleanFailure
        }
    }
}

impl LaunchVerifierReal {
    pub fn new() -> Self {
        Self::default()
    }

    fn await_ui_connection(&self, ui_port: u16) -> bool {
        let mut accumulated_delay = 0;
        loop {
            if self.verifier_tools.can_connect_to_ui_gateway(ui_port) {
                return true;
            }
            if accumulated_delay > DELAY_FOR_RESPONSE_MS {
                return false;
            }
            self.verifier_tools.delay(RESPONSE_CHECK_INTERVAL_MS);
            accumulated_delay += RESPONSE_CHECK_INTERVAL_MS;
        }
    }

    fn await_process_death(&self, pid: u32) -> bool {
        let mut accumulated_delay = 0;
        loop {
            self.verifier_tools.delay(DEATH_CHECK_INTERVAL_MS);
            accumulated_delay += DEATH_CHECK_INTERVAL_MS;
            if accumulated_delay > DELAY_FOR_DEATH_MS {
                return false;
            }
            if !self.verifier_tools.process_is_running(pid) {
                return true;
            }
        }
    }
}

#[cfg(test)]
mod tests {
    use super::*;
    use crate::daemon::launch_verifier::LaunchVerification::{
        CleanFailure, InterventionRequired, Launched,
    };
    use crate::sub_lib::utils::localhost;
    use crate::test_utils::find_free_port;
    use std::cell::RefCell;
    use std::net::SocketAddr;
    use std::process::{Child, Command};
    use std::sync::{Arc, Mutex};
    use std::time::Instant;
    use websocket::server::sync::Server;

    struct VerifierToolsMock {
        can_connect_to_ui_gateway_params: Arc<Mutex<Vec<u16>>>,
        can_connect_to_ui_gateway_results: RefCell<Vec<bool>>,
        process_is_running_params: Arc<Mutex<Vec<u32>>>,
        process_is_running_results: RefCell<Vec<bool>>,
        kill_process_params: Arc<Mutex<Vec<u32>>>,
        delay_params: Arc<Mutex<Vec<u64>>>,
    }

    impl VerifierTools for VerifierToolsMock {
        fn can_connect_to_ui_gateway(&self, ui_port: u16) -> bool {
            self.can_connect_to_ui_gateway_params
                .lock()
                .unwrap()
                .push(ui_port);
            self.can_connect_to_ui_gateway_results
                .borrow_mut()
                .remove(0)
        }

        fn process_is_running(&self, process_id: u32) -> bool {
            self.process_is_running_params
                .lock()
                .unwrap()
                .push(process_id);
            self.process_is_running_results.borrow_mut().remove(0)
        }

        fn kill_process(&self, process_id: u32) {
            self.kill_process_params.lock().unwrap().push(process_id);
        }

        fn delay(&self, milliseconds: u64) {
            self.delay_params.lock().unwrap().push(milliseconds);
        }
    }

    impl VerifierToolsMock {
        fn new() -> Self {
            VerifierToolsMock {
                can_connect_to_ui_gateway_params: Arc::new(Mutex::new(vec![])),
                can_connect_to_ui_gateway_results: RefCell::new(vec![]),
                process_is_running_params: Arc::new(Mutex::new(vec![])),
                process_is_running_results: RefCell::new(vec![]),
                kill_process_params: Arc::new(Mutex::new(vec![])),
                delay_params: Arc::new(Mutex::new(vec![])),
            }
        }

        fn can_connect_to_ui_gateway_params(mut self, params: &Arc<Mutex<Vec<u16>>>) -> Self {
            self.can_connect_to_ui_gateway_params = params.clone();
            self
        }

        fn can_connect_to_ui_gateway_result(self, result: bool) -> Self {
            self.can_connect_to_ui_gateway_results
                .borrow_mut()
                .push(result);
            self
        }

        fn process_is_running_params(mut self, params: &Arc<Mutex<Vec<u32>>>) -> Self {
            self.process_is_running_params = params.clone();
            self
        }

        fn process_is_running_result(self, result: bool) -> Self {
            self.process_is_running_results.borrow_mut().push(result);
            self
        }

        fn kill_process_params(mut self, params: &Arc<Mutex<Vec<u32>>>) -> Self {
            self.kill_process_params = params.clone();
            self
        }

        fn delay_params(mut self, params: &Arc<Mutex<Vec<u64>>>) -> Self {
            self.delay_params = params.clone();
            self
        }
    }

    #[test]
    fn detects_successful_launch_after_two_attempts() {
        let can_connect_to_ui_gateway_params_arc = Arc::new(Mutex::new(vec![]));
        let delay_parms_arc = Arc::new(Mutex::new(vec![]));
        let tools = VerifierToolsMock::new()
            .can_connect_to_ui_gateway_params(&can_connect_to_ui_gateway_params_arc)
            .delay_params(&delay_parms_arc)
            .can_connect_to_ui_gateway_result(false)
            .can_connect_to_ui_gateway_result(false)
            .can_connect_to_ui_gateway_result(true);
        let mut subject = LaunchVerifierReal::new();
        subject.verifier_tools = Box::new(tools);

        let result = subject.verify_launch(1234, 4321);

        assert_eq!(result, Launched);
        let can_connect_to_ui_gateway_parms = can_connect_to_ui_gateway_params_arc.lock().unwrap();
        assert_eq!(*can_connect_to_ui_gateway_parms, vec![4321, 4321, 4321]);
        let delay_params = delay_parms_arc.lock().unwrap();
        assert_eq!(
            *delay_params,
            vec![RESPONSE_CHECK_INTERVAL_MS, RESPONSE_CHECK_INTERVAL_MS,]
        );
    }

    #[test]
    fn detects_clean_failure() {
        let connect_failure_count = (DELAY_FOR_RESPONSE_MS / RESPONSE_CHECK_INTERVAL_MS) + 1;
        let delay_params_arc = Arc::new(Mutex::new(vec![]));
        let process_is_running_params_arc = Arc::new(Mutex::new(vec![]));
        let mut tools = VerifierToolsMock::new()
            .delay_params(&delay_params_arc)
            .process_is_running_params(&process_is_running_params_arc)
            .can_connect_to_ui_gateway_result(false);
        for _ in 0..connect_failure_count {
            tools = tools.can_connect_to_ui_gateway_result(false);
        }
        tools = tools.process_is_running_result(false);
        let mut subject = LaunchVerifierReal::new();
        subject.verifier_tools = Box::new(tools);

        let result = subject.verify_launch(1234, 4321);

        assert_eq!(result, CleanFailure);
        let delay_params = delay_params_arc.lock().unwrap();
        assert_eq!(delay_params.len() as u64, connect_failure_count);
        delay_params
            .iter()
            .for_each(|delay| assert_eq!(delay, &RESPONSE_CHECK_INTERVAL_MS));
        let process_is_running_params = process_is_running_params_arc.lock().unwrap();
        assert_eq!(*process_is_running_params, vec![1234]);
    }

    #[test]
    fn detects_dirty_failure_after_two_attempts() {
        let connect_failure_count = (DELAY_FOR_RESPONSE_MS / RESPONSE_CHECK_INTERVAL_MS) + 1;
        let delay_params_arc = Arc::new(Mutex::new(vec![]));
        let kill_process_params_arc = Arc::new(Mutex::new(vec![]));
        let process_is_running_params_arc = Arc::new(Mutex::new(vec![]));
        let mut tools = VerifierToolsMock::new()
            .delay_params(&delay_params_arc)
            .process_is_running_params(&process_is_running_params_arc)
            .kill_process_params(&kill_process_params_arc)
            .can_connect_to_ui_gateway_result(false);
        for _ in 0..connect_failure_count {
            tools = tools.can_connect_to_ui_gateway_result(false);
        }
        tools = tools
            .process_is_running_result(true)
            .process_is_running_result(true)
            .process_is_running_result(false);
        let mut subject = LaunchVerifierReal::new();
        subject.verifier_tools = Box::new(tools);

        let result = subject.verify_launch(1234, 4321);

        assert_eq!(result, DirtyFailure);
        let delay_params = delay_params_arc.lock().unwrap();
        assert_eq!(delay_params.len() as u64, connect_failure_count + 2);
        delay_params
            .iter()
            .for_each(|delay| assert_eq!(delay, &RESPONSE_CHECK_INTERVAL_MS));
        let kill_process_params = kill_process_params_arc.lock().unwrap();
        assert_eq!(*kill_process_params, vec![1234]);
        let process_is_running_params = process_is_running_params_arc.lock().unwrap();
        assert_eq!(*process_is_running_params, vec![1234, 1234, 1234]);
    }

    #[test]
    fn detects_intervention_required_after_two_attempts() {
        let connect_failure_count = (DELAY_FOR_RESPONSE_MS / RESPONSE_CHECK_INTERVAL_MS) + 1;
        let death_check_count = (DELAY_FOR_DEATH_MS / DEATH_CHECK_INTERVAL_MS) + 1;
        let delay_params_arc = Arc::new(Mutex::new(vec![]));
        let kill_process_params_arc = Arc::new(Mutex::new(vec![]));
        let process_is_running_params_arc = Arc::new(Mutex::new(vec![]));
        let mut tools = VerifierToolsMock::new()
            .delay_params(&delay_params_arc)
            .process_is_running_params(&process_is_running_params_arc)
            .kill_process_params(&kill_process_params_arc)
            .can_connect_to_ui_gateway_result(false);
        for _ in 0..connect_failure_count {
            tools = tools.can_connect_to_ui_gateway_result(false);
        }
        for _ in 0..death_check_count {
            tools = tools.process_is_running_result(true);
        }
        let mut subject = LaunchVerifierReal::new();
        subject.verifier_tools = Box::new(tools);

        let result = subject.verify_launch(1234, 4321);

        assert_eq!(result, InterventionRequired);
        let delay_params = delay_params_arc.lock().unwrap();
        assert_eq!(
            delay_params.len() as u64,
            connect_failure_count + death_check_count
        );
        delay_params
            .iter()
            .for_each(|delay| assert_eq!(delay, &RESPONSE_CHECK_INTERVAL_MS));
        let kill_process_params = kill_process_params_arc.lock().unwrap();
        assert_eq!(*kill_process_params, vec![1234]);
        let process_is_running_params = process_is_running_params_arc.lock().unwrap();
        assert_eq!(process_is_running_params.len() as u64, death_check_count);
        process_is_running_params
            .iter()
            .for_each(|pid| assert_eq!(pid, &1234));
    }

    #[test]
    fn can_connect_to_ui_gateway_handles_success() {
        let port = find_free_port();
        let (tx, rx) = std::sync::mpsc::channel();
        thread::spawn(move || {
            let mut server = Server::bind(SocketAddr::new(localhost(), port)).unwrap();
            tx.send(()).unwrap();
            let upgrade = server.accept().expect("Couldn't accept connection");
            let _ = upgrade.accept().unwrap();
        });
        let subject = VerifierToolsReal::new();
        rx.recv().unwrap();

        let result = subject.can_connect_to_ui_gateway(port);

        assert_eq!(result, true);
    }

    #[test]
    fn can_connect_to_ui_gateway_handles_failure() {
        let port = find_free_port();
        let subject = VerifierToolsReal::new();

        let result = subject.can_connect_to_ui_gateway(port);

        assert_eq!(result, false);
    }

    fn make_long_running_child() -> Child {
        #[cfg(not(target_os = "windows"))]
        let child = Command::new("tail")
            .args(vec!["-f", "/dev/null"])
            .spawn()
            .unwrap();
        #[cfg(target_os = "windows")]
        let child = Command::new("cmd")
            .args(vec!["/c", "pause"])
            .spawn()
            .unwrap();
        child
    }

    #[test]
    fn kill_process_and_process_is_running_work() {
        let subject = VerifierToolsReal::new();
        let child = make_long_running_child();

        let before = subject.process_is_running(child.id());

        subject.kill_process(child.id());

        let after = subject.process_is_running(child.id());

        assert_eq!(before, true);
        assert_eq!(after, false);
    }

    #[test]
    fn delay_works() {
        let subject = VerifierToolsReal::new();
        let begin = Instant::now();

        subject.delay(25);

        let end = Instant::now();
        let interval = end.duration_since(begin).as_millis();
        assert!(interval >= 25);
        assert!(interval < 50);
    }
}<|MERGE_RESOLUTION|>--- conflicted
+++ resolved
@@ -78,13 +78,7 @@
 
     #[cfg(target_os = "linux")]
     fn is_alive(process: &Process) -> bool {
-<<<<<<< HEAD
         match process.status() {
-=======
-        let status = process.status();
-        eprintln!("Status for process {:?}: {:?}", process.pid(), status);
-        match status {
->>>>>>> cf8f9db1
             ProcessStatus::Dead => false,
             ProcessStatus::Zombie => false,
             _ => true,
