--- conflicted
+++ resolved
@@ -1,9 +1,4 @@
-<<<<<<< HEAD
-// Copyright (c) 2017-2019, Substratum LLC (https://substratum.net) and/or its affiliates. All rights reserved.
-=======
 // Copyright (c) 2019, MASQ (https://masq.ai) and/or its affiliates. All rights reserved.
-use crate::blockchain::blockchain_interface::contract_address;
->>>>>>> b9b1774d
 use crate::sub_lib::cryptde;
 use crate::sub_lib::cryptde::{
     CryptDE, CryptData, CryptdecError, PlainData, PrivateKey, PublicKey, SymmetricKey,
