// Copyright (c) 2019, MASQ (https://masq.ai) and/or its affiliates. All rights reserved.
use crate::blockchain::bip32::Bip32ECKeyProvider;
use crate::blockchain::bip39::{Bip39, Bip39Error};
use crate::database::connection_wrapper::ConnectionWrapper;
use crate::db_config::config_dao::{ConfigDao, ConfigDaoError, ConfigDaoReal, ConfigDaoRecord};
use crate::db_config::secure_config_layer::{SecureConfigLayer, SecureConfigLayerError};
use crate::db_config::typed_config_layer::{
    decode_bytes, decode_u64, encode_bytes, encode_u64, TypedConfigLayerError,
};
use crate::sub_lib::cryptde::PlainData;
use crate::sub_lib::neighborhood::NodeDescriptor;
use crate::sub_lib::wallet::Wallet;
use masq_lib::constants::{HIGHEST_USABLE_PORT, LOWEST_USABLE_INSECURE_PORT};
use masq_lib::shared_schema::{ConfiguratorError, ParamError};
use masq_lib::utils::AutomapProtocol;
use masq_lib::utils::NeighborhoodModeLight;
use rustc_hex::{FromHex, ToHex};
use std::net::{Ipv4Addr, SocketAddrV4, TcpListener};
use std::str::FromStr;
use websocket::url::Url;

#[derive(Clone, PartialEq, Debug)]
pub enum PersistentConfigError {
    NotPresent,
    PasswordError,
    TransactionError,
    DatabaseError(String),
    BadPortNumber(String),
    BadNumberFormat(String),
    BadHexFormat(String),
    BadMnemonicSeed(PlainData),
    BadDerivationPathFormat(String),
    BadAddressFormat(String),
    InvalidUrl(String),
    Collision(String),
    UninterpretableValue(String),
}

impl From<TypedConfigLayerError> for PersistentConfigError {
    fn from(input: TypedConfigLayerError) -> Self {
        match input {
            TypedConfigLayerError::BadHexFormat(msg) => PersistentConfigError::BadHexFormat(msg),
            TypedConfigLayerError::BadNumberFormat(msg) => {
                PersistentConfigError::BadNumberFormat(msg)
            }
        }
    }
}

impl From<SecureConfigLayerError> for PersistentConfigError {
    fn from(input: SecureConfigLayerError) -> Self {
        match input {
            SecureConfigLayerError::NotPresent => PersistentConfigError::NotPresent,
            SecureConfigLayerError::PasswordError => PersistentConfigError::PasswordError,
            SecureConfigLayerError::TransactionError => PersistentConfigError::TransactionError,
            SecureConfigLayerError::DatabaseError(msg) => PersistentConfigError::DatabaseError(msg),
        }
    }
}

impl From<ConfigDaoError> for PersistentConfigError {
    fn from(input: ConfigDaoError) -> Self {
        PersistentConfigError::from(SecureConfigLayerError::from(input))
    }
}

impl PersistentConfigError {
    pub fn into_configurator_error(self, parameter: &str) -> ConfiguratorError {
        ConfiguratorError {
            param_errors: vec![ParamError::new(parameter, &format!("{:?}", self))],
        }
    }
}

pub trait PersistentConfiguration {
    fn blockchain_service_url(&self) -> Result<Option<String>, PersistentConfigError>;
    fn set_blockchain_service_url(&mut self, url: &str) -> Result<(), PersistentConfigError>;
    fn current_schema_version(&self) -> String;
    fn chain_name(&self) -> String;
    fn check_password(
        &self,
        db_password_opt: Option<String>,
    ) -> Result<bool, PersistentConfigError>;
    fn change_password(
        &mut self,
        old_password_opt: Option<String>,
        new_password: &str,
    ) -> Result<(), PersistentConfigError>;
    fn clandestine_port(&self) -> Result<u16, PersistentConfigError>;
    fn set_clandestine_port(&mut self, port: u16) -> Result<(), PersistentConfigError>;
    fn gas_price(&self) -> Result<u64, PersistentConfigError>;
    fn set_gas_price(&mut self, gas_price: u64) -> Result<(), PersistentConfigError>;
    fn mapping_protocol(&self) -> Result<Option<AutomapProtocol>, PersistentConfigError>;
    fn set_mapping_protocol(
        &mut self,
        value: Option<AutomapProtocol>,
    ) -> Result<(), PersistentConfigError>;
    // WARNING: Actors should get consuming-wallet information from their startup config, not from here
    fn consuming_wallet(&self, db_password: &str) -> Result<Option<Wallet>, PersistentConfigError>;
    // WARNING: Actors should get consuming-wallet information from their startup config, not from here
    fn consuming_wallet_private_key(
        &self,
        db_password: &str,
    ) -> Result<Option<String>, PersistentConfigError>;
    // WARNING: Actors should get earning-wallet information from their startup config, not from here
    fn earning_wallet(&self) -> Result<Option<Wallet>, PersistentConfigError>;
    // WARNING: Actors should get earning-wallet information from their startup config, not from here
    fn earning_wallet_address(&self) -> Result<Option<String>, PersistentConfigError>;
    fn set_wallet_info(
        &mut self,
        consuming_wallet_private_key: &str,
        earning_wallet_address: &str,
        db_password: &str,
    ) -> Result<(), PersistentConfigError>;
    fn past_neighbors(
        &self,
        db_password: &str,
    ) -> Result<Option<Vec<NodeDescriptor>>, PersistentConfigError>;
    fn set_past_neighbors(
        &mut self,
        node_descriptors_opt: Option<Vec<NodeDescriptor>>,
        db_password: &str,
    ) -> Result<(), PersistentConfigError>;
    fn start_block(&self) -> Result<u64, PersistentConfigError>;
    fn set_start_block(&mut self, value: u64) -> Result<(), PersistentConfigError>;
    fn neighborhood_mode(&self) -> Result<NeighborhoodModeLight, PersistentConfigError>;
    fn set_neighborhood_mode(
        &mut self,
        value: NeighborhoodModeLight,
    ) -> Result<(), PersistentConfigError>;
}

pub struct PersistentConfigurationReal {
    dao: Box<dyn ConfigDao>,
    scl: SecureConfigLayer,
}

impl PersistentConfiguration for PersistentConfigurationReal {
    fn blockchain_service_url(&self) -> Result<Option<String>, PersistentConfigError> {
        match self.get("blockchain_service_url")? {
            None => Ok(None),
            Some(url) => Ok(Some(url)),
        }
    }

    fn set_blockchain_service_url(&mut self, url: &str) -> Result<(), PersistentConfigError> {
        let mut writer = self.dao.start_transaction()?;
        Url::parse(url).map_err(|e| PersistentConfigError::InvalidUrl(e.to_string()))?;
        writer.set("blockchain_service_url", Some(url.to_string()))?;
        Ok(writer.commit()?)
    }

    fn current_schema_version(&self) -> String {
        match self.get("schema_version") {
            Ok(record_opt) => match record_opt {
                None => panic!("Can't continue; current schema version is missing"),
                Some(csv) => csv,
            },
            Err(e) => panic!(
                "Can't continue; current schema version is inaccessible: {:?}",
                e
            ),
        }
    }

    fn chain_name(&self) -> String {
        match self.get("chain_name") {
            Ok(record_opt) => match record_opt {
                None => panic!("Can't continue; chain name is missing"),
                Some(chn) => chn,
            },
            Err(e) => panic!("Can't continue; chain name is inaccessible: {:?}", e),
        }
    }

    fn check_password(
        &self,
        db_password_opt: Option<String>,
    ) -> Result<bool, PersistentConfigError> {
        Ok(self.scl.check_password(db_password_opt, &self.dao)?)
    }

    fn change_password(
        &mut self,
        old_password_opt: Option<String>,
        new_password: &str,
    ) -> Result<(), PersistentConfigError> {
        let mut writer = self.dao.start_transaction()?;
        self.scl
            .change_password(old_password_opt, new_password, &mut writer)?;
        Ok(writer.commit()?)
    }

    fn clandestine_port(&self) -> Result<u16, PersistentConfigError> {
        let unchecked_port = match decode_u64(self.get("clandestine_port")?)? {
            None => panic!("ever-supplied clandestine_port value missing; database is corrupt!"),
            Some(port) => port,
        };
        if (unchecked_port < u64::from(LOWEST_USABLE_INSECURE_PORT))
            || (unchecked_port > u64::from(HIGHEST_USABLE_PORT))
        {
            panic!("Can't continue; clandestine port configuration is incorrect. Must be between {} and {}, not {}. Specify --clandestine-port <p> where <p> is an unused port.",
                LOWEST_USABLE_INSECURE_PORT,
                HIGHEST_USABLE_PORT,
                unchecked_port
            );
        }
        let port = unchecked_port as u16;
        Ok(port)
    }

    fn set_clandestine_port(&mut self, port: u16) -> Result<(), PersistentConfigError> {
        if port < LOWEST_USABLE_INSECURE_PORT {
            return Err(PersistentConfigError::BadPortNumber(format!(
                "Must be greater than 1024; not {}",
                port
            )));
        }
        if TcpListener::bind(SocketAddrV4::new(Ipv4Addr::from(0), port)).is_err() {
            return Err(PersistentConfigError::BadPortNumber(format!(
                "Must be open port: {} is in use",
                port
            )));
        }
        let mut writer = self.dao.start_transaction()?;
        writer.set("clandestine_port", encode_u64(Some(u64::from(port)))?)?;
        Ok(writer.commit()?)
    }

    fn gas_price(&self) -> Result<u64, PersistentConfigError> {
        match decode_u64(self.get("gas_price")?) {
            Ok(val) => {
                Ok(val.expect("ever-supplied gas_price value missing; database is corrupt!"))
            }
            Err(e) => Err(PersistentConfigError::from(e)),
        }
    }

    fn set_gas_price(&mut self, gas_price: u64) -> Result<(), PersistentConfigError> {
        let mut writer = self.dao.start_transaction()?;
        writer.set("gas_price", encode_u64(Some(gas_price))?)?;
        Ok(writer.commit()?)
    }

    fn consuming_wallet(&self, db_password: &str) -> Result<Option<Wallet>, PersistentConfigError> {
        self.consuming_wallet_private_key(db_password)
            .map(|key_opt| {
                key_opt.map(|key| match key.from_hex::<Vec<u8>>() {
                    Err(e) => panic!(
                        "Database corruption {:?}: consuming private key is not hex, but '{}'",
                        e, key
                    ),
                    Ok(bytes) => match Bip32ECKeyProvider::from_raw_secret(bytes.as_slice()) {
                        Err(e) => panic!(
                            "Database corruption {:?}: consuming private key is invalid",
                            e
                        ),
                        Ok(pair) => Wallet::from(pair),
                    },
                })
            })
    }

    fn consuming_wallet_private_key(
        &self,
        db_password: &str,
    ) -> Result<Option<String>, PersistentConfigError> {
        let encrypted_value_opt = self.get_record("consuming_wallet_private_key")?.value_opt;
        if let Some(encrypted_value) = encrypted_value_opt {
            match Bip39::decrypt_bytes(&encrypted_value, db_password) {
                Ok(decrypted_bytes) => Ok(Some(decrypted_bytes.as_slice().to_hex())),
                Err(Bip39Error::DecryptionFailure(_)) => Err(PersistentConfigError::PasswordError),
                Err(e) => panic!(
                    "Database corruption {:?}: consuming private key can't be decrypted",
                    e
                ),
            }
        } else {
            Ok(None)
        }
    }

    fn earning_wallet(&self) -> Result<Option<Wallet>, PersistentConfigError> {
        match self.earning_wallet_address()? {
            None => Ok(None),
            Some(address) => match Wallet::from_str(&address) {
                Ok(w) => Ok(Some(w)),
                Err(error) => panic!(
                    "Database corrupt: invalid earning wallet address '{}': {:?}",
                    address, error
                ),
            },
        }
    }

    fn earning_wallet_address(&self) -> Result<Option<String>, PersistentConfigError> {
        Ok(self.get("earning_wallet_address")?)
    }

    fn set_wallet_info(
        &mut self,
        consuming_wallet_private_key: &str,
        earning_wallet_address: &str,
        db_password: &str,
    ) -> Result<(), PersistentConfigError> {
        let consuming_wallet_private_key_opt = self.consuming_wallet_private_key(db_password)?;
        match consuming_wallet_private_key_opt {
            None => (),
            Some(existing_consuming_wallet_private_key) => {
                if consuming_wallet_private_key.to_uppercase()
                    != existing_consuming_wallet_private_key.to_uppercase()
                {
                    return Err(PersistentConfigError::Collision(
                        "Consuming wallet private key already populated; cannot replace"
                            .to_string(),
                    ));
                }
            }
        }
        let earning_wallet_address_opt = self.earning_wallet_address()?;
        match earning_wallet_address_opt {
            None => (),
            Some(existing_earning_wallet_address) => {
                if earning_wallet_address != existing_earning_wallet_address {
                    return Err(PersistentConfigError::Collision(
                        "Earning wallet address already populated; cannot replace".to_string(),
                    ));
                }
            }
        }
        let encrypted_consuming_wallet_private_key =
            Self::encrypt_private_key(consuming_wallet_private_key, db_password)?;
        if !Self::validate_wallet_address(earning_wallet_address) {
            return Err(PersistentConfigError::BadAddressFormat(
                earning_wallet_address.to_string(),
            ));
        }
        let mut writer = self.dao.start_transaction()?;
        writer.set(
            "consuming_wallet_private_key",
            Some(encrypted_consuming_wallet_private_key),
        )?;
        writer.set(
            "earning_wallet_address",
            Some(earning_wallet_address.to_string()),
        )?;
        Ok(writer.commit()?)
    }

    fn past_neighbors(
        &self,
        db_password: &str,
    ) -> Result<Option<Vec<NodeDescriptor>>, PersistentConfigError> {
        let bytes_opt = decode_bytes(self.scl.decrypt(
            self.get_record("past_neighbors")?,
            Some(db_password.to_string()),
            &self.dao,
        )?)?;
        match bytes_opt {
            None => Ok (None),
            Some (bytes) => Ok(Some(serde_cbor::de::from_slice::<Vec<NodeDescriptor>>(bytes.as_slice())
                .expect ("Can't continue; past neighbors configuration is corrupt and cannot be deserialized."))),
        }
    }

    fn set_past_neighbors(
        &mut self,
        node_descriptors_opt: Option<Vec<NodeDescriptor>>,
        db_password: &str,
    ) -> Result<(), PersistentConfigError> {
        let plain_data_opt = node_descriptors_opt.map(|node_descriptors| {
            PlainData::new(
                &serde_cbor::ser::to_vec(&node_descriptors).expect("Serialization failed"),
            )
        });
        let mut writer = self.dao.start_transaction()?;
        writer.set(
            "past_neighbors",
            self.scl.encrypt(
                "past_neighbors",
                encode_bytes(plain_data_opt)?,
                Some(db_password.to_string()),
                &writer,
            )?,
        )?;
        Ok(writer.commit()?)
    }

    fn start_block(&self) -> Result<u64, PersistentConfigError> {
<<<<<<< HEAD
        match decode_u64(self.dao.get("start_block")?.value_opt) {
            Ok(val_opt) => Ok(val_opt.expect("ever-supplied value missing; database is corrupt!")),
=======
        match decode_u64(self.get("start_block")?) {
            Ok(val) => {
                Ok(val.expect("ever-supplied start_block value missing; database is corrupt!"))
            }
>>>>>>> f87a7e26
            Err(e) => Err(PersistentConfigError::from(e)),
        }
    }

    fn set_start_block(&mut self, value: u64) -> Result<(), PersistentConfigError> {
        let mut writer = self.dao.start_transaction()?;
        writer.set("start_block", encode_u64(Some(value))?)?;
        Ok(writer.commit()?)
    }

    fn mapping_protocol(&self) -> Result<Option<AutomapProtocol>, PersistentConfigError> {
        let result = self
            .get("mapping_protocol")?
            .map(|val| AutomapProtocol::from_str(&val));
        match result {
            None => Ok(None),
            Some(Ok(protocol)) => Ok(Some(protocol)),
            Some(Err(msg)) => Err(PersistentConfigError::DatabaseError(msg)),
        }
    }

    fn set_mapping_protocol(
        &mut self,
        value: Option<AutomapProtocol>,
    ) -> Result<(), PersistentConfigError> {
        let mut writer = self.dao.start_transaction()?;
        writer.set("mapping_protocol", value.map(|v| v.to_string()))?;
        Ok(writer.commit()?)
    }

    fn neighborhood_mode(&self) -> Result<NeighborhoodModeLight, PersistentConfigError> {
        NeighborhoodModeLight::from_str(
            self.get("neighborhood_mode")?
                .expect("ever-supplied value neighborhood_mode is missing; database is corrupt!")
                .as_str(),
        )
        .map_err(PersistentConfigError::UninterpretableValue)
    }

    fn set_neighborhood_mode(
        &mut self,
        value: NeighborhoodModeLight,
    ) -> Result<(), PersistentConfigError> {
        let mut writer = self.dao.start_transaction()?;
        writer.set("neighborhood_mode", Some(value.to_string()))?;
        Ok(writer.commit()?)
    }
}

impl From<Box<dyn ConnectionWrapper>> for PersistentConfigurationReal {
    fn from(conn: Box<dyn ConnectionWrapper>) -> Self {
        let config_dao: Box<dyn ConfigDao> = Box::new(ConfigDaoReal::new(conn));
        Self::from(config_dao)
    }
}

impl From<Box<dyn ConfigDao>> for PersistentConfigurationReal {
    fn from(config_dao: Box<dyn ConfigDao>) -> Self {
        Self::new(config_dao)
    }
}

impl PersistentConfigurationReal {
    pub fn new(config_dao: Box<dyn ConfigDao>) -> PersistentConfigurationReal {
        PersistentConfigurationReal {
            dao: config_dao,
            scl: SecureConfigLayer::default(),
        }
    }

    fn encrypt_private_key(
        private_key: &str,
        db_password: &str,
    ) -> Result<String, PersistentConfigError> {
        let private_key_bytes = match private_key.from_hex::<Vec<u8>>() {
            Ok(bytes) => bytes,
            Err(_) => return Err(PersistentConfigError::BadHexFormat(private_key.to_string())),
        };
        Bip39::encrypt_bytes(&private_key_bytes, db_password)
            .map_err(|e| panic!("Failure to encrypt consuming private key: {:?}", e))
    }

    fn validate_wallet_address(address: &str) -> bool {
        Wallet::from_str(address).is_ok()
    }

    fn get(&self, name: &str) -> Result<Option<String>, ConfigDaoError> {
        self.get_record(name).map(|record| record.value_opt)
    }

    fn get_record(&self, name: &str) -> Result<ConfigDaoRecord, ConfigDaoError> {
        self.dao.get (name).map (|record| if record.name.as_str() == name {
            record
        }
        else {
            panic! ("ConfigDao (or more likely ConfigDaoMock) returned record for '{}' when asked for '{}'",
                    record.name, name)
        })
    }
}

#[cfg(test)]
mod tests {
    use super::*;
    use crate::blockchain::bip39::Bip39;
    use crate::db_config::config_dao::ConfigDaoRecord;
    use crate::db_config::mocks::{ConfigDaoMock, ConfigDaoWriteableMock};
    use crate::db_config::secure_config_layer::EXAMPLE_ENCRYPTED;
    use crate::test_utils::main_cryptde;
    use bip39::{Language, MnemonicType};
    use masq_lib::utils::{derivation_path, find_free_port};
    use std::net::SocketAddr;
    use std::sync::{Arc, Mutex};
    use tiny_hderive::bip32::ExtendedPrivKey;

    #[test]
    fn from_config_dao_error() {
        vec![
            (
                ConfigDaoError::DatabaseError("booga".to_string()),
                PersistentConfigError::DatabaseError("booga".to_string()),
            ),
            (
                ConfigDaoError::TransactionError,
                PersistentConfigError::TransactionError,
            ),
            (
                ConfigDaoError::NotPresent,
                PersistentConfigError::NotPresent,
            ),
        ]
        .into_iter()
        .for_each(|(cde, pce)| assert_eq!(PersistentConfigError::from(cde), pce))
    }

    #[test]
    fn from_secure_config_layer_error() {
        vec![
            (
                SecureConfigLayerError::PasswordError,
                PersistentConfigError::PasswordError,
            ),
            (
                SecureConfigLayerError::DatabaseError("booga".to_string()),
                PersistentConfigError::DatabaseError("booga".to_string()),
            ),
            (
                SecureConfigLayerError::TransactionError,
                PersistentConfigError::TransactionError,
            ),
            (
                SecureConfigLayerError::NotPresent,
                PersistentConfigError::NotPresent,
            ),
        ]
        .into_iter()
        .for_each(|(scle, pce)| assert_eq!(PersistentConfigError::from(scle), pce))
    }

    #[test]
    fn from_typed_config_layer_error() {
        vec![
            (
                TypedConfigLayerError::BadHexFormat("booga".to_string()),
                PersistentConfigError::BadHexFormat("booga".to_string()),
            ),
            (
                TypedConfigLayerError::BadNumberFormat("booga".to_string()),
                PersistentConfigError::BadNumberFormat("booga".to_string()),
            ),
        ]
        .into_iter()
        .for_each(|(tcle, pce)| assert_eq!(PersistentConfigError::from(tcle), pce))
    }

    #[test]
    #[should_panic(expected = "Can't continue; current schema version is inaccessible: NotPresent")]
    fn current_schema_version_panics_if_record_is_missing() {
        let config_dao = ConfigDaoMock::new().get_result(Err(ConfigDaoError::NotPresent));
        let subject = PersistentConfigurationReal::new(Box::new(config_dao));

        subject.current_schema_version();
    }

    #[test]
    #[should_panic(expected = "Can't continue; current schema version is missing")]
    fn current_schema_version_panics_if_record_is_empty() {
        let config_dao = ConfigDaoMock::new().get_result(Ok(ConfigDaoRecord::new(
            "schema_version",
            None,
            false,
        )));
        let subject = PersistentConfigurationReal::new(Box::new(config_dao));

        subject.current_schema_version();
    }

    #[test]
    fn current_schema_version() {
        let get_params_arc = Arc::new(Mutex::new(vec![]));
        let config_dao = ConfigDaoMock::new()
            .get_params(&get_params_arc)
            .get_result(Ok(ConfigDaoRecord::new(
                "schema_version",
                Some("1.2.3"),
                false,
            )));
        let subject = PersistentConfigurationReal::new(Box::new(config_dao));

        let result = subject.current_schema_version();

        assert_eq!(result, "1.2.3".to_string());
        let get_params = get_params_arc.lock().unwrap();
        assert_eq!(*get_params, vec!["schema_version".to_string()]);
    }

    #[test]
    fn chain_name() {
        let get_params_arc = Arc::new(Mutex::new(vec![]));
        let config_dao = ConfigDaoMock::new()
            .get_params(&get_params_arc)
            .get_result(Ok(ConfigDaoRecord::new(
                "chain_name",
                Some("mainnet"),
                false,
            )));
        let subject = PersistentConfigurationReal::new(Box::new(config_dao));

        let result = subject.chain_name();

        assert_eq!(result, "mainnet".to_string(),);
        let get_params = get_params_arc.lock().unwrap();
        assert_eq!(*get_params, vec!["chain_name".to_string()]);
    }

    #[test]
    #[should_panic(expected = "Can't continue; chain name is inaccessible: NotPresent")]
    fn chain_name_panics_if_record_is_missing() {
        let config_dao = ConfigDaoMock::new().get_result(Err(ConfigDaoError::NotPresent));
        let subject = PersistentConfigurationReal::new(Box::new(config_dao));

        subject.chain_name();
    }

    #[test]
    #[should_panic(expected = "Can't continue; chain name is missing")]
    fn chain_name_panics_if_record_is_empty() {
        let config_dao =
            ConfigDaoMock::new().get_result(Ok(ConfigDaoRecord::new("chain_name", None, false)));
        let subject = PersistentConfigurationReal::new(Box::new(config_dao));

        subject.chain_name();
    }

    #[test]
    fn set_password_is_passed_through_to_secure_config_layer<'a>() {
        let get_params_arc = Arc::new(Mutex::new(vec![]));
        let writer = Box::new(
            ConfigDaoWriteableMock::new()
                .get_params(&get_params_arc)
                .get_result(Err(ConfigDaoError::NotPresent)),
        );
        let dao = Box::new(ConfigDaoMock::new().start_transaction_result(Ok(writer)));
        let mut subject = PersistentConfigurationReal::new(dao);

        let result = subject.change_password(None, "password");

        assert_eq!(Err(PersistentConfigError::NotPresent), result);
        let get_params = get_params_arc.lock().unwrap();
        assert_eq!(*get_params, vec![EXAMPLE_ENCRYPTED.to_string()])
    }

    #[test]
    fn check_password_delegates_properly() {
        let get_string_params_arc = Arc::new(Mutex::new(vec![]));
        let config_dao = ConfigDaoMock::new()
            .get_params(&get_string_params_arc)
            .get_result(Ok(ConfigDaoRecord::new(EXAMPLE_ENCRYPTED, None, true)));
        let subject = PersistentConfigurationReal::new(Box::new(config_dao));

        let result = subject.check_password(None).unwrap();

        assert_eq!(result, true);
        let get_string_params = get_string_params_arc.lock().unwrap();
        assert_eq!(*get_string_params, [EXAMPLE_ENCRYPTED.to_string()]);
    }

    #[test]
    #[should_panic(expected = "ever-supplied clandestine_port value missing; database is corrupt!")]
    fn clandestine_port_panics_if_none_got_from_database() {
        let config_dao = ConfigDaoMock::new().get_result(Ok(ConfigDaoRecord::new(
            "clandestine_port",
            None,
            false,
        )));
        let subject = PersistentConfigurationReal::new(Box::new(config_dao));

        subject.clandestine_port().unwrap();
    }

    #[test]
    #[should_panic(
        expected = "Can't continue; clandestine port configuration is incorrect. Must be between 1025 and 65535, not 65536. Specify --clandestine-port <p> where <p> is an unused port."
    )]
    fn clandestine_port_panics_if_configured_port_is_too_high() {
        let config_dao = ConfigDaoMock::new().get_result(Ok(ConfigDaoRecord::new(
            "clandestine_port",
            Some("65536"),
            false,
        )));
        let subject = PersistentConfigurationReal::new(Box::new(config_dao));

        subject.clandestine_port().unwrap();
    }

    #[test]
    #[should_panic(
        expected = "Can't continue; clandestine port configuration is incorrect. Must be between 1025 and 65535, not 1024. Specify --clandestine-port <p> where <p> is an unused port."
    )]
    fn clandestine_port_panics_if_configured_port_is_too_low() {
        let config_dao = ConfigDaoMock::new().get_result(Ok(ConfigDaoRecord::new(
            "clandestine_port",
            Some("1024"),
            false,
        )));
        let subject = PersistentConfigurationReal::new(Box::new(config_dao));

        subject.clandestine_port().unwrap();
    }

    #[test]
    fn blockchain_service_success() {
        let config_dao = ConfigDaoMock::new().get_result(Ok(ConfigDaoRecord::new(
            "blockchain_service_url",
            Some("https://ifura.io/ID"),
            false,
        )));
        let subject = PersistentConfigurationReal::new(Box::new(config_dao));

        let result = subject.blockchain_service_url().unwrap();

        assert_eq!(result, Some("https://ifura.io/ID".to_string()));
    }

    #[test]
    fn blockchain_service_allows_none_value() {
        let config_dao = ConfigDaoMock::new().get_result(Ok(ConfigDaoRecord::new(
            "blockchain_service_url",
            None,
            false,
        )));
        let subject = PersistentConfigurationReal::new(Box::new(config_dao));

        let result = subject.blockchain_service_url().unwrap();

        assert_eq!(result, None);
    }

    #[test]
    fn set_blockchain_service_works() {
        let set_params_arc = Arc::new(Mutex::new(vec![]));
        let writer = Box::new(
            ConfigDaoWriteableMock::new()
                .set_params(&set_params_arc)
                .set_result(Ok(()))
                .commit_result(Ok(())),
        );
        let config_dao = Box::new(ConfigDaoMock::new().start_transaction_result(Ok(writer)));
        let mut subject = PersistentConfigurationReal::new(config_dao);

        let result = subject.set_blockchain_service_url("https://ifura.io/ID");

        assert_eq!(result, Ok(()));
        let set_params = set_params_arc.lock().unwrap();
        assert_eq!(
            *set_params,
            vec![(
                "blockchain_service_url".to_string(),
                Some("https://ifura.io/ID".to_string())
            )]
        );
    }

    #[test]
    fn set_blockchain_service_complains_if_invalid_url() {
        let writer = Box::new(
            ConfigDaoWriteableMock::new()
                .set_result(Ok(()))
                .commit_result(Ok(())),
        );
        let config_dao = Box::new(ConfigDaoMock::new().start_transaction_result(Ok(writer)));
        let mut subject = PersistentConfigurationReal::new(config_dao);

        let result = subject.set_blockchain_service_url("https.ifura.io");

        assert_eq!(
            result,
            Err(PersistentConfigError::InvalidUrl(
                "relative URL without a base".to_string()
            ))
        );
    }

    #[test]
    fn clandestine_port_success() {
        let get_params_arc = Arc::new(Mutex::new(vec![]));
        let config_dao = ConfigDaoMock::new()
            .get_params(&get_params_arc)
            .get_result(Ok(ConfigDaoRecord::new(
                "clandestine_port",
                Some("4747"),
                false,
            )));
        let subject = PersistentConfigurationReal::new(Box::new(config_dao));

        let result = subject.clandestine_port().unwrap();

        assert_eq!(result, 4747);
        let get_params = get_params_arc.lock().unwrap();
        assert_eq!(*get_params, vec!["clandestine_port".to_string()]);
    }

    #[test]
    fn set_clandestine_port_complains_if_configured_port_is_too_low() {
        let config_dao = ConfigDaoMock::new();
        let mut subject = PersistentConfigurationReal::new(Box::new(config_dao));

        let result = subject.set_clandestine_port(1024);

        assert_eq!(
            result,
            Err(PersistentConfigError::BadPortNumber(
                "Must be greater than 1024; not 1024".to_string()
            ))
        )
    }

    #[test]
    fn set_clandestine_port_complains_if_configured_port_is_in_use() {
        let config_dao = ConfigDaoMock::new();
        let mut subject = PersistentConfigurationReal::new(Box::new(config_dao));

        let port = find_free_port();
        let _listener =
            TcpListener::bind(SocketAddr::V4(SocketAddrV4::new(Ipv4Addr::from(0), port))).unwrap();

        let result = subject.set_clandestine_port(port);

        assert_eq!(
            result,
            Err(PersistentConfigError::BadPortNumber(format!(
                "Must be open port: {} is in use",
                port
            )))
        );
    }

    #[test]
    fn set_clandestine_port_success() {
        let set_params_arc = Arc::new(Mutex::new(vec![]));
        let writer = Box::new(
            ConfigDaoWriteableMock::new()
                .set_params(&set_params_arc)
                .set_result(Ok(()))
                .commit_result(Ok(())),
        );
        let config_dao = Box::new(ConfigDaoMock::new().start_transaction_result(Ok(writer)));
        let mut subject = PersistentConfigurationReal::new(config_dao);

        let result = subject.set_clandestine_port(4747);

        assert_eq!(result, Ok(()));
        let set_params = set_params_arc.lock().unwrap();
        assert_eq!(
            *set_params,
            vec![("clandestine_port".to_string(), Some("4747".to_string()))]
        );
    }

    #[test]
    fn consuming_wallet_private_key_when_password_is_wrong() {
        let get_params_arc = Arc::new(Mutex::new(vec![]));
        let consuming_private_key =
            "0123456789ABCDEF0123456789ABCDEF0123456789ABCDEF0123456789ABCDEF";
        let config_dao = ConfigDaoMock::new()
            .get_params(&get_params_arc)
            .get_result(Ok(ConfigDaoRecord::new(
                "consuming_wallet_private_key",
                Some(
                    &Bip39::encrypt_bytes(
                        &consuming_private_key
                            .from_hex::<Vec<u8>>()
                            .unwrap()
                            .as_slice(),
                        "password",
                    )
                    .unwrap(),
                ),
                true,
            )))
            .get_result(Ok(ConfigDaoRecord::new("example_encrypted", None, true)));
        let subject = PersistentConfigurationReal::new(Box::new(config_dao));

        let result = subject.consuming_wallet_private_key("incorrect");

        assert_eq!(result, Err(PersistentConfigError::PasswordError));
        let get_params = get_params_arc.lock().unwrap();
        assert_eq!(
            *get_params,
            vec!["consuming_wallet_private_key".to_string()]
        );
    }

    #[test]
    fn consuming_wallet_private_key_when_password_is_right() {
        let get_params_arc = Arc::new(Mutex::new(vec![]));
        let example_encrypted = Bip39::encrypt_bytes(
            b"Aside from that, Mrs. Lincoln, how was the play?",
            "password",
        )
        .unwrap();
        let consuming_private_key =
            "0123456789ABCDEF0123456789ABCDEF0123456789ABCDEF0123456789ABCDEF";
        let config_dao = ConfigDaoMock::new()
            .get_params(&get_params_arc)
            .get_result(Ok(ConfigDaoRecord::new(
                "consuming_wallet_private_key",
                Some(
                    &Bip39::encrypt_bytes(
                        &consuming_private_key
                            .from_hex::<Vec<u8>>()
                            .unwrap()
                            .as_slice(),
                        "password",
                    )
                    .unwrap(),
                ),
                true,
            )))
            .get_result(Ok(ConfigDaoRecord::new(
                "example_encrypted",
                Some(&example_encrypted),
                true,
            )));
        let subject = PersistentConfigurationReal::new(Box::new(config_dao));

        let result = subject
            .consuming_wallet_private_key("password")
            .unwrap()
            .unwrap();

        assert_eq!(
            result.to_uppercase(),
            consuming_private_key.to_string().to_uppercase()
        );
        let get_params = get_params_arc.lock().unwrap();
        assert_eq!(
            *get_params,
            vec!["consuming_wallet_private_key".to_string()]
        );
    }

    #[test]
    fn consuming_wallet() {
        let example_encrypted = Bip39::encrypt_bytes(
            b"Aside from that, Mrs. Lincoln, how was the play?",
            "password",
        )
        .unwrap();
        let consuming_private_key =
            "0123456789ABCDEF0123456789ABCDEF0123456789ABCDEF0123456789ABCDEF";
        let consuming_wallet = Wallet::from(
            Bip32ECKeyProvider::from_raw_secret(
                consuming_private_key
                    .from_hex::<Vec<u8>>()
                    .unwrap()
                    .as_slice(),
            )
            .unwrap(),
        );
        let config_dao = ConfigDaoMock::new()
            .get_result(Ok(ConfigDaoRecord::new(
                "consuming_wallet_private_key",
                Some(
                    &Bip39::encrypt_bytes(
                        &consuming_private_key
                            .from_hex::<Vec<u8>>()
                            .unwrap()
                            .as_slice(),
                        "password",
                    )
                    .unwrap(),
                ),
                true,
            )))
            .get_result(Ok(ConfigDaoRecord::new(
                "example_encrypted",
                Some(&example_encrypted),
                true,
            )));
        let subject = PersistentConfigurationReal::new(Box::new(config_dao));

        let result = subject.consuming_wallet("password").unwrap().unwrap();

        assert_eq!(result.address(), consuming_wallet.address());
    }

    #[test]
    fn earning_wallet_address() {
        let get_params_arc = Arc::new(Mutex::new(vec![]));
        let config_dao = ConfigDaoMock::new()
            .get_params(&get_params_arc)
            .get_result(Ok(ConfigDaoRecord::new(
                "earning_wallet_address",
                Some("existing_address"),
                false,
            )));
        let subject = PersistentConfigurationReal::new(Box::new(config_dao));

        let result = subject.earning_wallet_address().unwrap().unwrap();

        assert_eq!(result, "existing_address".to_string());
        let get_params = get_params_arc.lock().unwrap();
        assert_eq!(*get_params, vec!["earning_wallet_address".to_string()]);
    }

    #[test]
    fn earning_wallet_if_address_is_missing() {
        let get_params_arc = Arc::new(Mutex::new(vec![]));
        let config_dao = ConfigDaoMock::new()
            .get_params(&get_params_arc)
            .get_result(Ok(ConfigDaoRecord::new(
                "earning_wallet_address",
                None,
                false,
            )));
        let subject = PersistentConfigurationReal::new(Box::new(config_dao));

        let result = subject.earning_wallet().unwrap();

        assert_eq!(result, None);
        let get_params = get_params_arc.lock().unwrap();
        assert_eq!(*get_params, vec!["earning_wallet_address".to_string()]);
    }

    #[test]
    #[should_panic(
        expected = "Database corrupt: invalid earning wallet address '123456invalid': InvalidAddress"
    )]
    fn earning_wallet_if_address_is_set_and_invalid() {
        let get_params_arc = Arc::new(Mutex::new(vec![]));
        let config_dao = ConfigDaoMock::new()
            .get_params(&get_params_arc)
            .get_result(Ok(ConfigDaoRecord::new(
                "earning_wallet_address",
                Some("123456invalid"),
                false,
            )));
        let subject = PersistentConfigurationReal::new(Box::new(config_dao));

        let _ = subject.earning_wallet();
    }

    #[test]
    fn earning_wallet_if_address_is_set_and_valid() {
        let get_params_arc = Arc::new(Mutex::new(vec![]));
        let config_dao = ConfigDaoMock::new()
            .get_params(&get_params_arc)
            .get_result(Ok(ConfigDaoRecord::new(
                "earning_wallet_address",
                Some("0x7d6dabd6b5c75291a3258c29b418f5805792a875"),
                false,
            )));
        let subject = PersistentConfigurationReal::new(Box::new(config_dao));

        let result = subject.earning_wallet().unwrap();

        assert_eq!(
            result,
            Some(Wallet::from_str("0x7d6dabd6b5c75291a3258c29b418f5805792a875").unwrap())
        );
        let get_params = get_params_arc.lock().unwrap();
        assert_eq!(*get_params, vec!["earning_wallet_address".to_string()]);
    }

    fn make_seed_info(db_password: &str) -> (PlainData, String) {
        let mnemonic = Bip39::mnemonic(MnemonicType::Words12, Language::English);
        let mnemonic_seed = Bip39::seed(&mnemonic, "");
        let seed_bytes = PlainData::new(mnemonic_seed.as_ref());
        let encoded_seed = encode_bytes(Some(seed_bytes.clone())).unwrap().unwrap();
        let encrypted_seed = Bip39::encrypt_bytes(&encoded_seed.as_bytes(), db_password).unwrap();
        (seed_bytes, encrypted_seed)
    }

    fn make_wallet_info(db_password: &str) -> (String, String, String) {
        let (seed_bytes, _) = make_seed_info(db_password);
        let derivation_path = derivation_path(0, 1);
        let consuming_epk =
            ExtendedPrivKey::derive(seed_bytes.as_slice(), derivation_path.as_str()).unwrap();
        let consuming_wallet_private_key = consuming_epk.secret().to_hex::<String>().to_uppercase();
        let consuming_wallet_private_key_encrypted =
            make_encrypted_consuming_wallet_private_key(&consuming_wallet_private_key, db_password);
        let earning_private_key =
            ExtendedPrivKey::derive(seed_bytes.as_slice(), derivation_path.as_str()).unwrap();
        let earning_key_pair =
            Bip32ECKeyProvider::from_raw_secret(&earning_private_key.secret()).unwrap();
        let earning_wallet = Wallet::from(earning_key_pair);
        let earning_wallet_address = earning_wallet.to_string();
        (
            consuming_wallet_private_key,
            consuming_wallet_private_key_encrypted,
            earning_wallet_address,
        )
    }

    fn make_encrypted_consuming_wallet_private_key(
        consuming_wallet_private_key: &str,
        db_password: &str,
    ) -> String {
        Bip39::encrypt_bytes(
            &consuming_wallet_private_key
                .from_hex::<Vec<u8>>()
                .unwrap()
                .as_slice(),
            db_password,
        )
        .unwrap()
    }

    #[test]
    fn set_wallet_info_success() {
        let example = "Aside from that, Mrs. Lincoln, how was the play?".as_bytes();
        let example_encrypted = Bip39::encrypt_bytes(&example, "password").unwrap();
        let get_params_arc = Arc::new(Mutex::new(vec![]));
        let set_params_arc = Arc::new(Mutex::new(vec![]));
        let commit_params_arc = Arc::new(Mutex::new(vec![]));
        let writer = Box::new(
            ConfigDaoWriteableMock::new()
                .set_params(&set_params_arc)
                .set_result(Ok(()))
                .set_result(Ok(()))
                .set_result(Ok(()))
                .commit_params(&commit_params_arc)
                .commit_result(Ok(())),
        );
        let config_dao = Box::new(
            ConfigDaoMock::new()
                .get_params(&get_params_arc)
                .get_result(Ok(ConfigDaoRecord::new(
                    "consuming_wallet_private_key",
                    None,
                    true,
                )))
                .get_result(Ok(ConfigDaoRecord::new(
                    "earning_wallet_address",
                    None,
                    false,
                )))
                .get_result(Ok(ConfigDaoRecord::new(
                    EXAMPLE_ENCRYPTED,
                    Some(&example_encrypted),
                    true,
                )))
                .start_transaction_result(Ok(writer)),
        );
        let mut subject = PersistentConfigurationReal::new(config_dao);
        let (consuming_wallet_private_key, _, earning_wallet_address) =
            make_wallet_info("password");

        let result = subject.set_wallet_info(
            &consuming_wallet_private_key,
            &earning_wallet_address,
            "password",
        );

        assert_eq!(result, Ok(()));
        let get_params = get_params_arc.lock().unwrap();
        assert_eq!(
            *get_params,
            vec![
                "consuming_wallet_private_key".to_string(),
                "earning_wallet_address".to_string(),
            ]
        );
        let set_params = set_params_arc.lock().unwrap();
        assert_eq!(set_params[0].0, "consuming_wallet_private_key".to_string());
        let cwpk_decrypted = Bip39::decrypt_bytes(set_params[0].1.as_ref().unwrap(), "password")
            .unwrap()
            .as_slice()
            .to_hex::<String>()
            .to_uppercase();
        assert_eq!(cwpk_decrypted, consuming_wallet_private_key);
        assert_eq!(
            set_params[1],
            (
                "earning_wallet_address".to_string(),
                Some(earning_wallet_address)
            )
        );
        let commit_params = commit_params_arc.lock().unwrap();
        assert_eq!(*commit_params, vec![()]);
    }

    #[test]
    fn set_wallet_info_fails_if_consuming_wallet_private_key_exists() {
        let example = "Aside from that, Mrs. Lincoln, how was the play?".as_bytes();
        let example_encrypted = Bip39::encrypt_bytes(&example, "password").unwrap();
        let old_cwpk_encrypted = make_encrypted_consuming_wallet_private_key(
            "AAAAAAAAAAAAAAAAAAAAAAAAAAAAAAAAAAAAAAAAAAAAAAAAAAAAAAAAAAAAAAAA",
            "password",
        );
        let (consuming_wallet_private_key, _, earning_wallet_address) =
            make_wallet_info("password");

        let config_dao = Box::new(
            ConfigDaoMock::new()
                .get_result(Ok(ConfigDaoRecord::new(
                    "consuming_wallet_private_key",
                    Some(&old_cwpk_encrypted),
                    true,
                )))
                .get_result(Ok(ConfigDaoRecord::new(
                    EXAMPLE_ENCRYPTED,
                    Some(&example_encrypted),
                    true,
                ))),
        );
        let mut subject = PersistentConfigurationReal::new(config_dao);

        let result = subject.set_wallet_info(
            &consuming_wallet_private_key,
            &earning_wallet_address,
            "password",
        );

        assert_eq!(
            result,
            Err(PersistentConfigError::Collision(
                "Consuming wallet private key already populated; cannot replace".to_string()
            ))
        );
    }

    #[test]
    fn set_wallet_info_fails_if_earning_wallet_address_exists() {
        let config_dao = Box::new(
            ConfigDaoMock::new()
                .get_result(Ok(ConfigDaoRecord::new(
                    "consuming_wallet_private_key",
                    None,
                    true,
                )))
                .get_result(Ok(ConfigDaoRecord::new(
                    "earning_wallet_address",
                    Some("0x0123456789012345678901234567890123456789"),
                    false,
                ))),
        );
        let mut subject = PersistentConfigurationReal::new(config_dao);
        let (consuming_wallet_private_key, _, earning_wallet_address) =
            make_wallet_info("password");

        let result = subject.set_wallet_info(
            &consuming_wallet_private_key,
            &earning_wallet_address,
            "password",
        );

        assert_eq!(
            result,
            Err(PersistentConfigError::Collision(
                "Earning wallet address already populated; cannot replace".to_string()
            ))
        );
    }

    #[test]
    fn set_wallet_info_works_okay_if_incoming_values_are_same_as_existing_values() {
        let example = "Aside from that, Mrs. Lincoln, how was the play?".as_bytes();
        let example_encrypted = Bip39::encrypt_bytes(&example, "password").unwrap();
        let writer = Box::new(
            ConfigDaoWriteableMock::new()
                .set_result(Ok(()))
                .set_result(Ok(()))
                .set_result(Ok(()))
                .commit_result(Ok(())),
        );
        let (
            consuming_wallet_private_key,
            consuming_wallet_private_key_encrypted,
            earning_wallet_address,
        ) = make_wallet_info("password");
        let config_dao = Box::new(
            ConfigDaoMock::new()
                .get_result(Ok(ConfigDaoRecord::new(
                    "consuming_wallet_private_key",
                    Some(&consuming_wallet_private_key_encrypted),
                    true,
                )))
                .get_result(Ok(ConfigDaoRecord::new(
                    "earning_wallet_address",
                    Some(&earning_wallet_address),
                    false,
                )))
                .get_result(Ok(ConfigDaoRecord::new(
                    EXAMPLE_ENCRYPTED,
                    Some(&example_encrypted),
                    true,
                )))
                .start_transaction_result(Ok(writer)),
        );
        let mut subject = PersistentConfigurationReal::new(config_dao);

        let result = subject.set_wallet_info(
            &consuming_wallet_private_key,
            &earning_wallet_address,
            "password",
        );

        assert_eq!(result, Ok(()));
    }

    #[test]
    fn set_wallet_info_fails_if_earning_wallet_address_is_invalid() {
        let config_dao = Box::new(
            ConfigDaoMock::new()
                .get_result(Ok(ConfigDaoRecord::new(
                    "consuming_wallet_private_key",
                    None,
                    true,
                )))
                .get_result(Ok(ConfigDaoRecord::new(
                    "earning_wallet_address",
                    None,
                    false,
                ))),
        );
        let mut subject = PersistentConfigurationReal::new(config_dao);
        let (consuming_wallet_private_key, _, _) = make_wallet_info("password");

        let result = subject.set_wallet_info(&consuming_wallet_private_key, "invalid", "password");

        assert_eq!(
            result,
            Err(PersistentConfigError::BadAddressFormat(
                "invalid".to_string()
            ))
        );
    }

    #[test]
    fn set_wallet_info_rolls_back_on_failure() {
        let example = "Aside from that, Mrs. Lincoln, how was the play?".as_bytes();
        let example_encrypted = Bip39::encrypt_bytes(&example, "password").unwrap();
        let commit_params_arc = Arc::new(Mutex::new(vec![]));
        let writer = Box::new(
            ConfigDaoWriteableMock::new()
                .set_result(Ok(()))
                .set_result(Err(ConfigDaoError::NotPresent))
                .commit_params(&commit_params_arc),
        );
        let config_dao = Box::new(
            ConfigDaoMock::new()
                .get_result(Ok(ConfigDaoRecord::new(
                    "consuming_wallet_private_key",
                    None,
                    true,
                )))
                .get_result(Ok(ConfigDaoRecord::new(
                    "earning_wallet_address",
                    None,
                    false,
                )))
                .get_result(Ok(ConfigDaoRecord::new(
                    EXAMPLE_ENCRYPTED,
                    Some(&example_encrypted),
                    true,
                )))
                .get_result(Ok(ConfigDaoRecord::new("seed", None, true)))
                .start_transaction_result(Ok(writer)),
        );
        let mut subject = PersistentConfigurationReal::new(config_dao);
        let (consuming_wallet_private_key, _, earning_wallet_address) =
            make_wallet_info("password");

        let result = subject.set_wallet_info(
            &consuming_wallet_private_key,
            &earning_wallet_address,
            "password",
        );

        assert_eq!(result, Err(PersistentConfigError::NotPresent));
        let commit_params = commit_params_arc.lock().unwrap();
        assert_eq!(*commit_params, vec![]);
    }

    #[test]
    fn start_block_success() {
        let config_dao = Box::new(ConfigDaoMock::new().get_result(Ok(ConfigDaoRecord::new(
            "start_block",
            Some("6"),
            false,
        ))));
        let subject = PersistentConfigurationReal::new(config_dao);

        let start_block = subject.start_block().unwrap();

        assert_eq!(start_block, 6);
    }

    #[test]
    #[should_panic(expected = "ever-supplied start_block value missing; database is corrupt!")]
    fn start_block_does_not_tolerate_optional_output() {
        let config_dao = Box::new(ConfigDaoMock::new().get_result(Ok(ConfigDaoRecord::new(
            "start_block",
            None,
            false,
        ))));
        let subject = PersistentConfigurationReal::new(config_dao);

        let _ = subject.start_block();
    }

    #[test]
    fn set_start_block_success() {
        let set_params_arc = Arc::new(Mutex::new(vec![]));
        let writer = Box::new(
            ConfigDaoWriteableMock::new()
                .get_result(Ok(ConfigDaoRecord::new("start_block", Some("1234"), false)))
                .set_params(&set_params_arc)
                .set_result(Ok(()))
                .commit_result(Ok(())),
        );
        let config_dao = Box::new(ConfigDaoMock::new().start_transaction_result(Ok(writer)));
        let mut subject = PersistentConfigurationReal::new(config_dao);

        let result = subject.set_start_block(1234);

        assert_eq!(result, Ok(()));
        let set_params = set_params_arc.lock().unwrap();
        assert_eq!(
            *set_params,
            vec![("start_block".to_string(), Some("1234".to_string()))]
        )
    }

    #[test]
    fn gas_price() {
        let config_dao = Box::new(ConfigDaoMock::new().get_result(Ok(ConfigDaoRecord::new(
            "gas_price",
            Some("3"),
            false,
        ))));

        let subject = PersistentConfigurationReal::new(config_dao);
        let gas_price = subject.gas_price().unwrap();

        assert_eq!(gas_price, 3);
    }

    #[test]
    #[should_panic(expected = "ever-supplied gas_price value missing; database is corrupt!")]
    fn gas_price_does_not_tolerate_optional_output() {
        let config_dao = Box::new(ConfigDaoMock::new().get_result(Ok(ConfigDaoRecord::new(
            "gas_price",
            None,
            false,
        ))));
        let subject = PersistentConfigurationReal::new(config_dao);

        let _ = subject.gas_price();
    }

    #[test]
    fn set_gas_price_succeeds() {
        let set_params_arc = Arc::new(Mutex::new(vec![]));
        let writer = Box::new(
            ConfigDaoWriteableMock::new()
                .get_result(Ok(ConfigDaoRecord::new("gas_price", Some("1234"), false)))
                .set_params(&set_params_arc)
                .set_result(Ok(()))
                .commit_result(Ok(())),
        );
        let config_dao = Box::new(ConfigDaoMock::new().start_transaction_result(Ok(writer)));
        let mut subject = PersistentConfigurationReal::new(config_dao);

        let result = subject.set_gas_price(1234);

        assert_eq!(result, Ok(()));
        let set_params = set_params_arc.lock().unwrap();
        assert_eq!(
            *set_params,
            vec![("gas_price".to_string(), Some("1234".to_string()))]
        )
    }

    #[test]
    fn past_neighbors_success() {
        let example = "Aside from that, Mrs. Lincoln, how was the play?".as_bytes();
        let example_encrypted = Bip39::encrypt_bytes(&example, "password").unwrap();
        let node_descriptors = vec![
            NodeDescriptor::try_from((main_cryptde(), "masq://eth-mainnet:AQIDBA@1.2.3.4:1234"))
                .unwrap(),
            NodeDescriptor::try_from((main_cryptde(), "masq://eth-ropsten:AgMEBQ@2.3.4.5:2345"))
                .unwrap(),
        ];
        let node_descriptors_bytes =
            PlainData::new(&serde_cbor::ser::to_vec(&node_descriptors).unwrap());
        let node_descriptors_string = encode_bytes(Some(node_descriptors_bytes)).unwrap().unwrap();
        let node_descriptors_enc =
            Bip39::encrypt_bytes(&node_descriptors_string.as_bytes(), "password").unwrap();
        let get_params_arc = Arc::new(Mutex::new(vec![]));
        let config_dao = Box::new(
            ConfigDaoMock::new()
                .get_params(&get_params_arc)
                .get_result(Ok(ConfigDaoRecord::new(
                    "past_neighbors",
                    Some(&node_descriptors_enc),
                    true,
                )))
                .get_result(Ok(ConfigDaoRecord::new(
                    EXAMPLE_ENCRYPTED,
                    Some(&example_encrypted),
                    true,
                ))),
        );
        let subject = PersistentConfigurationReal::new(config_dao);

        let result = subject.past_neighbors("password").unwrap();

        assert_eq!(result, Some(node_descriptors));
        let get_params = get_params_arc.lock().unwrap();
        assert_eq!(
            *get_params,
            vec!["past_neighbors".to_string(), EXAMPLE_ENCRYPTED.to_string()]
        );
    }

    #[test]
    fn set_past_neighbors_success() {
        let example = "Aside from that, Mrs. Lincoln, how was the play?".as_bytes();
        let example_encrypted = Bip39::encrypt_bytes(&example, "password").unwrap();
        let node_descriptors = vec![
            NodeDescriptor::try_from((main_cryptde(), "masq://eth-mainnet:AQIDBA@1.2.3.4:1234"))
                .unwrap(),
            NodeDescriptor::try_from((main_cryptde(), "masq://eth-ropsten:AgMEBQ@2.3.4.5:2345"))
                .unwrap(),
        ];
        let set_params_arc = Arc::new(Mutex::new(vec![]));
        let writer = Box::new(
            ConfigDaoWriteableMock::new()
                .get_result(Ok(ConfigDaoRecord::new(
                    EXAMPLE_ENCRYPTED,
                    Some(&example_encrypted),
                    true,
                )))
                .get_result(Ok(ConfigDaoRecord::new(
                    "past_neighbors",
                    Some("irrelevant"),
                    true,
                )))
                .set_params(&set_params_arc)
                .set_result(Ok(()))
                .commit_result(Ok(())),
        );
        let config_dao = Box::new(ConfigDaoMock::new().start_transaction_result(Ok(writer)));
        let mut subject = PersistentConfigurationReal::new(config_dao);

        subject
            .set_past_neighbors(Some(node_descriptors.clone()), "password")
            .unwrap();

        let set_params = set_params_arc.lock().unwrap();
        assert_eq!(set_params[0].0, "past_neighbors".to_string());
        let encrypted_serialized_node_descriptors = set_params[0].1.clone().unwrap();
        let encoded_serialized_node_descriptors =
            Bip39::decrypt_bytes(&encrypted_serialized_node_descriptors, "password").unwrap();
        let serialized_node_descriptors = decode_bytes(Some(
            String::from_utf8(encoded_serialized_node_descriptors.into()).unwrap(),
        ))
        .unwrap()
        .unwrap();
        let actual_node_descriptors = serde_cbor::de::from_slice::<Vec<NodeDescriptor>>(
            &serialized_node_descriptors.as_slice(),
        )
        .unwrap();
        assert_eq!(actual_node_descriptors, node_descriptors);
        assert_eq!(set_params.len(), 1);
    }

    #[test]
    fn mapping_protocol_works() {
        let get_params_arc = Arc::new(Mutex::new(vec![]));
        let config_dao = ConfigDaoMock::new()
            .get_params(&get_params_arc)
            .get_result(Ok(ConfigDaoRecord::new(
                "mapping_protocol",
                Some("PCP"),
                false,
            )));
        let subject = PersistentConfigurationReal::new(Box::new(config_dao));

        let result = subject.mapping_protocol().unwrap();

        assert_eq!(result.unwrap(), AutomapProtocol::Pcp);
        let get_params = get_params_arc.lock().unwrap();
        assert_eq!(*get_params, vec!["mapping_protocol".to_string()]);
    }

    #[test]
    fn set_mapping_protocol_to_some() {
        let set_params_arc = Arc::new(Mutex::new(vec![]));
        let config_dao = ConfigDaoWriteableMock::new()
            .set_params(&set_params_arc)
            .set_result(Ok(()))
            .commit_result(Ok(()));
        let mut subject = PersistentConfigurationReal::new(Box::new(
            ConfigDaoMock::new().start_transaction_result(Ok(Box::new(config_dao))),
        ));

        let result = subject.set_mapping_protocol(Some(AutomapProtocol::Pmp));

        assert!(result.is_ok());
        let set_params = set_params_arc.lock().unwrap();
        assert_eq!(
            *set_params,
            vec![("mapping_protocol".to_string(), Some("PMP".to_string()))]
        );
    }

    #[test]
    fn set_mapping_protocol_to_none() {
        let set_params_arc = Arc::new(Mutex::new(vec![]));
        let config_dao = ConfigDaoWriteableMock::new()
            .set_params(&set_params_arc)
            .set_result(Ok(()))
            .commit_result(Ok(()));
        let mut subject = PersistentConfigurationReal::new(Box::new(
            ConfigDaoMock::new().start_transaction_result(Ok(Box::new(config_dao))),
        ));

        let result = subject.set_mapping_protocol(None);

        assert!(result.is_ok());
        let set_params = set_params_arc.lock().unwrap();
        assert_eq!(*set_params, vec![("mapping_protocol".to_string(), None)]);
    }

    #[test]
    fn neighborhood_mode_works() {
        let get_params_arc = Arc::new(Mutex::new(vec![]));
        let config_dao = ConfigDaoMock::new()
            .get_params(&get_params_arc)
            .get_result(Ok(ConfigDaoRecord::new(
                "neighborhood_mode",
                Some("standard"),
                false,
            )));
        let subject = PersistentConfigurationReal::new(Box::new(config_dao));

        let result = subject.neighborhood_mode().unwrap();

        assert_eq!(result, NeighborhoodModeLight::Standard);
        let get_params = get_params_arc.lock().unwrap();
        assert_eq!(*get_params, vec!["neighborhood_mode".to_string()]);
    }

    #[test]
    fn neighborhood_mode_detects_specific_error() {
        let config_dao = ConfigDaoMock::new().get_result(Ok(ConfigDaoRecord::new(
            "neighborhood_mode",
            Some("blah"),
            false,
        )));
        let subject = PersistentConfigurationReal::new(Box::new(config_dao));

        let result = subject.neighborhood_mode();

        assert_eq!(
            result,
            Err(PersistentConfigError::UninterpretableValue(
                "Invalid value read for neighborhood mode: blah".to_string()
            ))
        );
    }

    #[test]
    fn set_neighborhood_mode_works() {
        let set_params_arc = Arc::new(Mutex::new(vec![]));
        let config_dao = ConfigDaoWriteableMock::new()
            .set_params(&set_params_arc)
            .set_result(Ok(()))
            .commit_result(Ok(()));
        let mut subject = PersistentConfigurationReal::new(Box::new(
            ConfigDaoMock::new().start_transaction_result(Ok(Box::new(config_dao))),
        ));

        let result = subject.set_neighborhood_mode(NeighborhoodModeLight::ConsumeOnly);

        assert!(result.is_ok());
        let set_params = set_params_arc.lock().unwrap();
        assert_eq!(
            *set_params,
            vec![(
                "neighborhood_mode".to_string(),
                Some("consume-only".to_string())
            )]
        );
    }
}<|MERGE_RESOLUTION|>--- conflicted
+++ resolved
@@ -387,15 +387,10 @@
     }
 
     fn start_block(&self) -> Result<u64, PersistentConfigError> {
-<<<<<<< HEAD
-        match decode_u64(self.dao.get("start_block")?.value_opt) {
-            Ok(val_opt) => Ok(val_opt.expect("ever-supplied value missing; database is corrupt!")),
-=======
         match decode_u64(self.get("start_block")?) {
-            Ok(val) => {
-                Ok(val.expect("ever-supplied start_block value missing; database is corrupt!"))
+            Ok(val_opt) => {
+                Ok(val_opt.expect("ever-supplied start_block value missing; database is corrupt!"))
             }
->>>>>>> f87a7e26
             Err(e) => Err(PersistentConfigError::from(e)),
         }
     }
