// Copyright (c) 2017-2019, Substratum LLC (https://substratum.net) and/or its affiliates. All rights reserved.
use crate::blockchain::bip32::Bip32ECKeyPair;
use crate::sub_lib::cryptde::PlainData;
use crate::sub_lib::neighborhood::NodeDescriptor;
use crate::sub_lib::wallet::Wallet;
use masq_lib::constants::{HIGHEST_USABLE_PORT, LOWEST_USABLE_INSECURE_PORT};
use rustc_hex::ToHex;
use std::net::{Ipv4Addr, SocketAddrV4, TcpListener};
use std::str::FromStr;
use crate::database::connection_wrapper::{ConnectionWrapper};
use crate::db_config::config_dao::{ConfigDao, ConfigDaoError, ConfigDaoReal};
use crate::db_config::secure_config_layer::{SecureConfigLayerError, SecureConfigLayer};
use crate::db_config::typed_config_layer::{decode_u64, TypedConfigLayerError, encode_u64, decode_bytes, encode_bytes};

#[derive(Clone, PartialEq, Debug)]
pub enum PersistentConfigError {
    NotPresent,
    PasswordError,
    TransactionError,
    DatabaseError(String),
    BadNumberFormat (String),
    BadHexFormat (String),
}

impl From<TypedConfigLayerError> for PersistentConfigError {
    fn from(input: TypedConfigLayerError) -> Self {
        match input {
            TypedConfigLayerError::BadHexFormat(msg) => PersistentConfigError::BadHexFormat(msg),
            TypedConfigLayerError::BadNumberFormat(msg) => PersistentConfigError::BadNumberFormat(msg),
        }
    }
}

impl From<SecureConfigLayerError> for PersistentConfigError {
    fn from(input: SecureConfigLayerError) -> Self {
        match input {
            SecureConfigLayerError::NotPresent => PersistentConfigError::NotPresent,
            SecureConfigLayerError::PasswordError => PersistentConfigError::PasswordError,
            SecureConfigLayerError::TransactionError => PersistentConfigError::TransactionError,
            SecureConfigLayerError::DatabaseError(msg) => PersistentConfigError::DatabaseError(msg),
        }
    }
}

impl From<ConfigDaoError> for PersistentConfigError {
    fn from(input: ConfigDaoError) -> Self {
        PersistentConfigError::from (SecureConfigLayerError::from (input))
    }
}

pub trait PersistentConfiguration<'a> {
    fn current_schema_version(&self) -> String;
    fn check_password(&self, db_password_opt: Option<&str>) -> Result<bool, PersistentConfigError>;
    fn change_password<'b, 'c>(&'a mut self, old_password_opt: Option<&'b str>, new_password: &'c str) -> Result<(), PersistentConfigError>;
    fn clandestine_port(&self) -> Result<Option<u16>, PersistentConfigError>;
    fn set_clandestine_port(&'a mut self, port: u16) -> Result<(), PersistentConfigError>;
    fn gas_price(&self) -> Result<Option<u64>, PersistentConfigError>;
    fn set_gas_price(&'a mut self, gas_price: u64) -> Result<(), PersistentConfigError>;
    fn mnemonic_seed(&self, db_password: &str) -> Result<Option<PlainData>, PersistentConfigError>;
    fn set_mnemonic_seed(
        &'a mut self,
        seed: &dyn AsRef<[u8]>,
        db_password: &str,
    ) -> Result<(), PersistentConfigError>;
    fn consuming_wallet_public_key(&self) -> Result<Option<String>, PersistentConfigError>;
    fn consuming_wallet_derivation_path(&self) -> Result<Option<String>, PersistentConfigError>;
    fn set_consuming_wallet_derivation_path<'b, 'c>(&'a mut self, derivation_path: &'b str, db_password: &'c str) -> Result<(), PersistentConfigError>;
    fn set_consuming_wallet_public_key<'b>(&'a mut self, public_key: &'b PlainData) -> Result<(), PersistentConfigError>;
    fn earning_wallet_from_address(&self) -> Result<Option<Wallet>, PersistentConfigError>;
    fn earning_wallet_address(&self) -> Result<Option<String>, PersistentConfigError>;
    fn set_earning_wallet_address(&'a mut self, address: &str) -> Result<(), PersistentConfigError>;
    fn past_neighbors(
        &self,
        db_password: &str,
    ) -> Result<Option<Vec<NodeDescriptor>>, PersistentConfigError>;
    fn set_past_neighbors(
        &'a mut self,
        node_descriptors_opt: Option<Vec<NodeDescriptor>>,
        db_password: &str,
    ) -> Result<(), PersistentConfigError>;
    fn start_block(&self) -> Result<Option<u64>, PersistentConfigError>;
    fn set_start_block(&'a mut self, value: u64) -> Result<(), PersistentConfigError>;
}

<<<<<<< HEAD
pub struct PersistentConfigurationReal<'a> {
    dao: Box<dyn ConfigDao<'a>+'a>,
    scl: SecureConfigLayer<'a>,
=======
pub struct PersistentConfigurationReal {
    dao: Box<dyn ConfigDao>,
    scl: SecureConfigLayer,
>>>>>>> 2153966e
}

impl PersistentConfiguration<'_> for PersistentConfigurationReal {
    fn current_schema_version(&self) -> String {
        match self.dao.get("schema_version") {
            Ok(record) => match record.value_opt {
                None => panic!("Can't continue; current schema version is missing"),
                Some (csv) => csv,
            },
            Err(e) => panic!(
                "Can't continue; current schema version is inaccessible: {:?}",
                e
            ),
        }
    }

    fn check_password(&self, db_password_opt: Option<&str>) -> Result<bool, PersistentConfigError> {
        Ok(self.scl.check_password (db_password_opt, &self.dao)?)
    }

<<<<<<< HEAD
    fn change_password<'b, 'c>(&'a mut self, old_password_opt: Option<&'b str>, new_password: &'c str) -> Result<(), PersistentConfigError> {
       // let mut writer = self.dao.start_transaction()?;
        //self.scl.change_password (old_password_opt, new_password, &mut writer)?;
        //Ok (writer.commit()?)
        Ok(())
=======
    fn change_password(&mut self, old_password_opt: Option<&str>, new_password: &str) -> Result<(), PersistentConfigError> {
        let mut writer = self.dao.start_transaction()?;
        self.scl.change_password (old_password_opt, new_password, &mut writer)?;
        Ok (writer.commit()?)
>>>>>>> 2153966e
    }

    fn clandestine_port(&self) -> Result<Option<u16>, PersistentConfigError> {
        let unchecked_port = match decode_u64(self.dao.get ("clandestine_port")?.value_opt)? {
            None => return Ok(None),
            Some (port) => port,
        };
        if (unchecked_port < u64::from(LOWEST_USABLE_INSECURE_PORT))
            || (unchecked_port > u64::from(HIGHEST_USABLE_PORT))
        {
            panic!("Can't continue; clandestine port configuration is incorrect. Must be between {} and {}, not {}. Specify --clandestine-port <p> where <p> is an unused port.",
                LOWEST_USABLE_INSECURE_PORT,
                HIGHEST_USABLE_PORT,
                unchecked_port
            );
        }
        let port = unchecked_port as u16;
        match TcpListener::bind (SocketAddrV4::new (Ipv4Addr::from (0), port)) {
            Ok (_) => Ok(Some(port)),
            Err (e) => panic!("Can't continue; clandestine port {} is in use. ({:?}) Specify --clandestine-port <p> where <p> is an unused port between {} and {}.",
                port,
                e,
                LOWEST_USABLE_INSECURE_PORT,
                HIGHEST_USABLE_PORT,
            )
        }
    }

    fn set_clandestine_port(&mut self, port: u16) -> Result<(), PersistentConfigError> {
        if port < LOWEST_USABLE_INSECURE_PORT {
            panic!("Can't continue; clandestine port configuration is incorrect. Must be between {} and {}, not {}. Specify --clandestine-port <p> where <p> is an unused port.",
                    LOWEST_USABLE_INSECURE_PORT, HIGHEST_USABLE_PORT, port);
        }
        let mut writer = self.dao.start_transaction()?;
        writer.set ("clandestine_port", encode_u64(Some (u64::from (port)))?)?;
        Ok(writer.commit()?)
    }

    fn gas_price(&self) -> Result<Option<u64>, PersistentConfigError> {
        Ok(decode_u64(self.dao.get ("gas_price")?.value_opt)?)
    }

    fn set_gas_price(&mut self, gas_price: u64) -> Result<(), PersistentConfigError> {
        let mut writer = self.dao.start_transaction()?;
        writer.set ("gas_price", encode_u64 (Some (gas_price))?)?;
        Ok(writer.commit()?)
    }

    fn mnemonic_seed(&self, db_password: &str) -> Result<Option<PlainData>, PersistentConfigError> {
        Ok(decode_bytes (self.scl.decrypt (self.dao.get ("seed")?, Some (db_password), &self.dao)?)?)
    }

    fn set_mnemonic_seed<'b, 'c>(&mut self, seed: &'b dyn AsRef<[u8]>, db_password: &'c str) -> Result<(), PersistentConfigError> {
        let mut writer = self.dao.start_transaction()?;
        let encoded_seed = encode_bytes(Some (PlainData::new (seed.as_ref())))?.expect ("Value disappeared");
        writer.set ("seed", self.scl.encrypt ("seed", Some (encoded_seed), Some (db_password), &writer)?)?;
        Ok(writer.commit()?)
    }

    fn consuming_wallet_public_key(&self) -> Result<Option<String>, PersistentConfigError> {
        let key_rec = self.dao.get ("consuming_wallet_public_key")?;
        let path_rec = self.dao.get ("consuming_wallet_derivation_path")?;
        match (key_rec.value_opt, path_rec.value_opt) {
            (None, None) => Ok(None),
            (Some(key), None) => Ok(Some(key)),
            (None, Some(_)) => Ok(None),
            (Some (_), Some (_)) => panic!(
                "Database is corrupt: both consuming wallet public key and wallet are set",
            ),
        }
    }

    fn consuming_wallet_derivation_path(&self) -> Result<Option<String>, PersistentConfigError> {
        let key_rec = self.dao.get ("consuming_wallet_public_key")?;
        let path_rec = self.dao.get ("consuming_wallet_derivation_path")?;
        match (key_rec.value_opt, path_rec.value_opt) {
            (None, None) => Ok(None),
            (Some(_), None) => Ok(None),
            (None, Some(path)) => Ok(Some(path)),
            (Some (_), Some (_)) => panic!(
                "Database is corrupt: both consuming wallet public key and wallet are set",
            ),
        }
    }

    fn set_consuming_wallet_derivation_path<'b, 'c>(&mut self, derivation_path: &'b str, db_password: &'c str) -> Result<(), PersistentConfigError> {
        let mut writer = self.dao.start_transaction()?;
        let key_rec = writer.get ("consuming_wallet_public_key")?;
        let path_rec = writer.get ("consuming_wallet_derivation_path")?;
        match (key_rec.value_opt, path_rec.value_opt) {
            (None, None) => {
                writer.set("consuming_wallet_derivation_path", Some (derivation_path.to_string()))?;
            },
            (Some (key), None) => {
                let seed = match decode_bytes (self.scl.decrypt (writer.get ("seed")?, Some (db_password), &writer)?)? {
                    Some(seed) => seed,
                    None => {
                        panic!("Can't set consuming wallet derivation path without a mnemonic seed")
                    }
                };
                let keypair = Bip32ECKeyPair::from_raw(seed.as_ref(), derivation_path)
                    .unwrap_or_else(|_| {
                        panic!("Bad consuming derivation path: {}", derivation_path)
                    });
                let existing_public_key = keypair.secret().public().bytes().to_hex::<String>();
                if key != existing_public_key {
                    panic!(
                        "Cannot set consuming wallet derivation path: consuming private key is already set"
                    )
                }
            }
            (None, Some(existing_path)) => {
                if derivation_path != existing_path {
                    panic!(
                        "Cannot set consuming wallet derivation path: already set to {}",
                        existing_path
                    )
                }
                else {
                    writer.set("consuming_wallet_derivation_path", Some(derivation_path.to_string()))?
                }
            }
            (Some (_), Some (_)) => panic!(
                "Database is corrupt: both consuming wallet public key and wallet are set",
            ),
        };
        Ok (writer.commit()?)
    }

    fn set_consuming_wallet_public_key<'b>(&mut self, public_key: &'b PlainData) -> Result<(), PersistentConfigError> {
        let public_key_text: String = public_key.as_slice().to_hex();
        let mut writer = self.dao.start_transaction()?;
        let key_rec = writer.get ("consuming_wallet_public_key")?;
        let path_rec = writer.get ("consuming_wallet_derivation_path")?;
        match (key_rec.value_opt, path_rec.value_opt) {
            (None, None) => writer.set("consuming_wallet_public_key", Some (public_key_text))?,
            (Some(existing_public_key_text), None) =>  {
                if public_key_text != existing_public_key_text {
                    panic!("Cannot set consuming wallet public key: already set")
                }
            },
            (None, Some(path)) => panic!("Cannot set consuming wallet public key: consuming derivation path is already set to {}", path),
            (Some (_), Some (_)) => panic!(
                "Database is corrupt: both consuming wallet public key and wallet are set",
            ),
        };
        Ok(writer.commit()?)
    }

    fn earning_wallet_from_address(&self) -> Result<Option<Wallet>, PersistentConfigError> {
        match self.earning_wallet_address()? {
            None => Ok(None),
            Some(address) => match Wallet::from_str(&address) {
                Err(e) => panic!("Database corrupt: invalid earning wallet address '{}': {:?}", address, e),
                Ok(wallet) => Ok (Some(wallet)),
            }
        }
    }

    fn earning_wallet_address(&self) -> Result<Option<String>, PersistentConfigError> {
        Ok(self.dao.get ("earning_wallet_address")?.value_opt)
    }

    fn set_earning_wallet_address<'b>(&mut self, address: &'b str) -> Result<(), PersistentConfigError> {
        match Wallet::from_str(address) {
            Ok(_) => (),
            Err(e) => panic!("Invalid earning wallet address '{}': {:?}", address, e),
        }
        if let Some(existing_address) = self.dao.get("earning_wallet_address")?.value_opt {
            if address.to_lowercase() != existing_address.to_lowercase() {
                panic!(
                    "Can't overwrite existing earning wallet address '{}'",
                    existing_address
                )
            } else {
                return Ok(());
            }
        }
        let mut writer = self.dao.start_transaction()?;
        writer.set ("earning_wallet_address", Some (address.to_string()))?;
        Ok(writer.commit()?)
    }

    fn past_neighbors(
        &self,
        db_password: &str,
    ) -> Result<Option<Vec<NodeDescriptor>>, PersistentConfigError> {
        let bytes_opt = decode_bytes (self.scl.decrypt (self.dao.get ("past_neighbors")?, Some (db_password), &self.dao)?)?;
        match bytes_opt {
            None => Ok (None),
            Some (bytes) => Ok(Some(serde_cbor::de::from_slice::<Vec<NodeDescriptor>>(&bytes.as_slice())
                .expect ("Can't continue; past neighbors configuration is corrupt and cannot be deserialized."))),
        }
    }

    fn set_past_neighbors(
        &mut self,
        node_descriptors_opt: Option<Vec<NodeDescriptor>>,
        db_password: &str,
    ) -> Result<(), PersistentConfigError> {
        let plain_data_opt = node_descriptors_opt.map (|node_descriptors| {
            PlainData::new (&serde_cbor::ser::to_vec(&node_descriptors).expect ("Serialization failed"))
        });
        let mut writer = self.dao.start_transaction()?;
        writer.set ("past_neighbors", self.scl.encrypt ("past_neighbors", encode_bytes (plain_data_opt)?, Some (db_password), &writer)?)?;
        Ok (writer.commit()?)
    }

    fn start_block(&self) -> Result<Option<u64>, PersistentConfigError> {
        Ok(decode_u64(self.dao.get ("start_block")?.value_opt)?)
    }

    fn set_start_block(&mut self, value: u64) -> Result<(), PersistentConfigError> {
        let mut writer = self.dao.start_transaction()?;
        writer.set ("start_block", encode_u64 (Some (value))?)?;
        Ok (writer.commit()?)
    }
}

impl From<Box<dyn ConnectionWrapper>> for PersistentConfigurationReal {
    fn from(conn: Box<dyn ConnectionWrapper>) -> Self {
        let config_dao: Box<dyn ConfigDao> = Box::new(ConfigDaoReal::new(conn));
        Self::from(config_dao)
    }
}

impl From<Box<dyn ConfigDao>> for PersistentConfigurationReal {
    fn from(config_dao: Box<dyn ConfigDao>) -> Self {
        Self::new(config_dao)
    }
}

<<<<<<< HEAD
impl<'a> PersistentConfigurationReal<'a> {
    pub fn new(config_dao: Box<dyn ConfigDao<'a>+'a>) -> PersistentConfigurationReal<'a> {
=======
impl PersistentConfigurationReal {
    pub fn new(config_dao: Box<dyn ConfigDao>) -> PersistentConfigurationReal {
>>>>>>> 2153966e
        PersistentConfigurationReal { dao: config_dao, scl: SecureConfigLayer::new() }
    }
}

#[cfg(test)]
mod tests {
    use super::*;
    use std::sync::{Arc, Mutex};
    use crate::db_config::mocks::{ConfigDaoMock, ConfigDaoWriteableMock};
    use crate::db_config::config_dao::ConfigDaoRecord;
    use crate::db_config::secure_config_layer::EXAMPLE_ENCRYPTED;
    use masq_lib::utils::find_free_port;
    use std::net::SocketAddr;

    #[test]
    fn from_config_dao_error() {
        vec![
            (ConfigDaoError::DatabaseError("booga".to_string()), PersistentConfigError::DatabaseError("booga".to_string())),
            (ConfigDaoError::TransactionError, PersistentConfigError::TransactionError),
            (ConfigDaoError::NotPresent, PersistentConfigError::NotPresent),
        ].into_iter ().for_each (|(cde, pce)|
            assert_eq! (PersistentConfigError::from (cde), pce)
        )
    }

    #[test]
    fn from_secure_config_layer_error() {
        vec![
            (SecureConfigLayerError::PasswordError, PersistentConfigError::PasswordError),
            (SecureConfigLayerError::DatabaseError("booga".to_string()), PersistentConfigError::DatabaseError("booga".to_string())),
            (SecureConfigLayerError::TransactionError, PersistentConfigError::TransactionError),
            (SecureConfigLayerError::NotPresent, PersistentConfigError::NotPresent),
        ].into_iter ().for_each (|(scle, pce)|
            assert_eq! (PersistentConfigError::from (scle), pce)
        )
    }

    #[test]
    fn from_typed_config_layer_error() {
        vec![
            (TypedConfigLayerError::BadHexFormat("booga".to_string()), PersistentConfigError::BadHexFormat("booga".to_string())),
            (TypedConfigLayerError::BadNumberFormat("booga".to_string()), PersistentConfigError::BadNumberFormat("booga".to_string())),
        ].into_iter ().for_each (|(tcle, pce)|
            assert_eq! (PersistentConfigError::from (tcle), pce)
        )
    }

    #[test]
    #[should_panic(expected = "Can't continue; current schema version is inaccessible: NotPresent")]
    fn current_schema_version_panics_if_record_is_missing() {
        let config_dao = ConfigDaoMock::new().get_result(Err(ConfigDaoError::NotPresent));
        let subject = PersistentConfigurationReal::new(Box::new(config_dao));

        subject.current_schema_version();
    }

    #[test]
    #[should_panic(expected = "Can't continue; current schema version is missing")]
    fn current_schema_version_panics_if_record_is_empty() {
        let config_dao = ConfigDaoMock::new().get_result(Ok (ConfigDaoRecord::new ("schema_version", None, false)));
        let subject = PersistentConfigurationReal::new(Box::new(config_dao));

        subject.current_schema_version();
    }

    #[test]
    fn current_schema_version() {
        let get_params_arc = Arc::new(Mutex::new(vec![]));
        let config_dao = ConfigDaoMock::new()
            .get_params(&get_params_arc)
            .get_result(Ok(ConfigDaoRecord::new ("schema_version", Some ("1.2.3"), false)));
        let subject = PersistentConfigurationReal::new(Box::new(config_dao));

        let result = subject.current_schema_version();

        assert_eq!("1.2.3".to_string(), result);
        let get_params = get_params_arc.lock().unwrap();
        assert_eq!(*get_params, vec!["schema_version".to_string()]);
    }

    #[test]
    fn set_password_is_passed_through_to_secure_config_layer<'a>() {
        let get_params_arc = Arc::new(Mutex::new(vec![]));
        let writer = Box::new (ConfigDaoWriteableMock::new()
            .get_params (&get_params_arc)
            .get_result (Err(ConfigDaoError::NotPresent)));
        let dao = Box::new (ConfigDaoMock::new()
            .start_transaction_result(Ok(writer)));
        let mut subject = PersistentConfigurationReal::new (dao);

        let result = subject.change_password(None, "password");

        assert_eq! (result, Err(PersistentConfigError::NotPresent));
        let get_params = get_params_arc.lock().unwrap();
        assert_eq! (*get_params, vec![EXAMPLE_ENCRYPTED.to_string()])
    }

    #[test]
    fn check_password_delegates_properly() {
        let get_string_params_arc = Arc::new(Mutex::new(vec![]));
        let config_dao = ConfigDaoMock::new()
            .get_params(&get_string_params_arc)
            .get_result(Ok(ConfigDaoRecord::new (EXAMPLE_ENCRYPTED, None, true)));
        let subject = PersistentConfigurationReal::new(Box::new(config_dao));

        let result = subject.check_password(None).unwrap();

        assert_eq!(result, true);
        let get_string_params = get_string_params_arc.lock().unwrap();
        assert_eq!(*get_string_params, [EXAMPLE_ENCRYPTED.to_string()]);
    }

    #[test]
    #[should_panic(
        expected = "Can't continue; clandestine port configuration is incorrect. Must be between 1025 and 65535, not 65536. Specify --clandestine-port <p> where <p> is an unused port."
    )]
    fn clandestine_port_panics_if_configured_port_is_too_high() {
        let config_dao = ConfigDaoMock::new()
            .get_result(Ok(ConfigDaoRecord::new("clandestine_port", Some ("65536"), false)));
        let subject = PersistentConfigurationReal::new(Box::new(config_dao));

        subject.clandestine_port();
    }

    #[test]
    #[should_panic(
        expected = "Can't continue; clandestine port configuration is incorrect. Must be between 1025 and 65535, not 1024. Specify --clandestine-port <p> where <p> is an unused port."
    )]
    fn clandestine_port_panics_if_configured_port_is_too_low() {
        let config_dao = ConfigDaoMock::new()
            .get_result(Ok(ConfigDaoRecord::new("clandestine_port", Some ("1024"), false)));
        let subject = PersistentConfigurationReal::new(Box::new(config_dao));

        subject.clandestine_port();
    }

    #[test]
    #[should_panic(
        expected = "Specify --clandestine-port <p> where <p> is an unused port between 1025 and 65535."
    )]
    fn clandestine_port_panics_if_configured_port_is_in_use() {
        let port = find_free_port();
        let config_dao = ConfigDaoMock::new()
            .get_result(Ok(ConfigDaoRecord::new("clandestine_port", Some (&format!("{}", port)), false)));
        let subject = PersistentConfigurationReal::new(Box::new(config_dao));
        let _listener =
            TcpListener::bind(SocketAddr::V4(SocketAddrV4::new(Ipv4Addr::from(0), port))).unwrap();

        subject.clandestine_port();
    }

    #[test]
    fn clandestine_port_success() {
        let get_params_arc = Arc::new(Mutex::new(vec![]));
        let config_dao = ConfigDaoMock::new()
            .get_params(&get_params_arc)
            .get_result(Ok(ConfigDaoRecord::new ("clandestine_port", Some ("4747"), false)));
        let subject = PersistentConfigurationReal::new(Box::new(config_dao));

        let result = subject.clandestine_port().unwrap();

        assert_eq!(Some (4747), result);
        let get_params = get_params_arc.lock().unwrap();
        assert_eq! (*get_params, vec!["clandestine_port".to_string()]);
    }

    #[test]
    #[should_panic(
        expected = "Can't continue; clandestine port configuration is incorrect. Must be between 1025 and 65535, not 1024. Specify --clandestine-port <p> where <p> is an unused port."
    )]
    fn set_clandestine_port_panics_if_configured_port_is_too_low() {
        let config_dao = ConfigDaoMock::new();
        let mut subject = PersistentConfigurationReal::new(Box::new(config_dao));

        subject.set_clandestine_port(1024).unwrap();
    }

    #[test]
    fn set_clandestine_port_success() {
        let set_params_arc = Arc::new(Mutex::new(vec![]));
        let writer = Box::new (ConfigDaoWriteableMock::new()
            .get_result(Ok(ConfigDaoRecord::new ("clandestine_port", Some ("1234"), false)))
            .set_params(&set_params_arc)
            .set_result(Ok(()))
            .commit_result(Ok(())));
        let config_dao = Box::new (ConfigDaoMock::new()
            .start_transaction_result(Ok(writer)));
        let mut subject = PersistentConfigurationReal::new(config_dao);

        let result = subject.set_clandestine_port(4747);

        assert_eq! (result, Ok(()));
        let set_params = set_params_arc.lock().unwrap();
        assert_eq!(*set_params, vec![("clandestine_port".to_string(), Some ("4747".to_string()))]);
    }

    // #[test]
    // fn mnemonic_seed_success() {
    //     let seed = PlainData::new(b"example seed");
    //     let get_bytes_e_params_arc = Arc::new(Mutex::new(vec![]));
    //     let config_dao = ConfigDaoMock::new()
    //         .get_bytes_e_params(&get_bytes_e_params_arc)
    //         .get_bytes_e_result(Ok(seed.clone()));
    //
    //     let subject = PersistentConfigurationReal::new(Box::new(config_dao));
    //     let possible_seed = subject.mnemonic_seed("booga");
    //
    //     assert_eq!(possible_seed, Ok(Some(seed)));
    //     let get_bytes_e_params = get_bytes_e_params_arc.lock().unwrap();
    //     assert_eq!(
    //         *get_bytes_e_params,
    //         vec![("seed".to_string(), "booga".to_string())]
    //     )
    // }
    //
    // #[test]
    // fn mnemonic_seed_none_when_not_present() {
    //     let get_bytes_e_params_arc = Arc::new(Mutex::new(vec![]));
    //     let config_dao = ConfigDaoMock::new()
    //         .get_bytes_e_result(Err(ConfigDaoError::NotPresent))
    //         .get_bytes_e_params(&get_bytes_e_params_arc);
    //     let subject = PersistentConfigurationReal::new(Box::new(config_dao));
    //
    //     let result = subject.mnemonic_seed("booga");
    //
    //     assert_eq!(result, Ok(None));
    //     let get_bytes_e_params = get_bytes_e_params_arc.lock().unwrap();
    //     assert_eq!(
    //         *get_bytes_e_params,
    //         vec![("seed".to_string(), "booga".to_string())]
    //     )
    // }
    //
    // #[test]
    // fn returns_database_error_for_seed_appropriately() {
    //     let config_dao: Box<dyn ConfigDao> = Box::new(
    //         ConfigDaoMock::new()
    //             .get_bytes_e_result(Err(ConfigDaoError::DatabaseError("blah".to_string()))),
    //     );
    //     let subject = PersistentConfigurationReal::from(config_dao);
    //
    //     let result = subject.mnemonic_seed("");
    //
    //     assert_eq!(
    //         result,
    //         Err(PersistentConfigError::DatabaseError(
    //             "DatabaseError(\"blah\")".to_string()
    //         ))
    //     );
    // }
    //
    // #[test]
    // fn returns_decryption_failure_for_invalid_password_appropriately() {
    //     let get_bytes_e_params_arc = Arc::new(Mutex::new(vec![]));
    //     let config_dao: Box<dyn ConfigDao> = Box::new(
    //         ConfigDaoMock::new()
    //             .get_bytes_e_params(&get_bytes_e_params_arc)
    //             .get_bytes_e_result(Err(ConfigDaoError::PasswordError)),
    //     );
    //     let subject = PersistentConfigurationReal::from(config_dao);
    //
    //     let result = subject.mnemonic_seed("Invalid password");
    //
    //     assert_eq!(result, Err(PersistentConfigError::PasswordError));
    //     let get_bytes_e_params = get_bytes_e_params_arc.lock().unwrap();
    //     assert_eq!(
    //         *get_bytes_e_params,
    //         vec![("seed".to_string(), "Invalid password".to_string())]
    //     )
    // }
    //
    // #[test]
    // fn set_mnemonic_seed_reports_dao_error() {
    //     let config_dao = ConfigDaoMock::new().set_string_result(Err(
    //         ConfigDaoError::DatabaseError("Here's your problem".to_string()),
    //     ));
    //     let mut subject = PersistentConfigurationReal::new(Box::new(config_dao));
    //
    //     let result = subject.set_mnemonic_seed(&make_meaningless_seed(), "password");
    //
    //     assert_eq! (result, Err(PersistentConfigError::DatabaseError("Can't continue; mnemonic seed configuration is inaccessible: DatabaseError(\"Here\\'s your problem\")".to_string())));
    // }
    //
    // #[test]
    // fn set_mnemonic_seed_succeeds() {
    //     let seed = make_meaningless_seed();
    //     let db_password = "seed password";
    //     let encrypted_seed = Bip39::encrypt_bytes(&seed, db_password).unwrap();
    //     let expected_params = ("seed".to_string(), encrypted_seed);
    //     let set_string_params_arc = Arc::new(Mutex::new(vec![expected_params.clone()]));
    //     let config_dao = ConfigDaoMock::new()
    //         .set_string_params(&set_string_params_arc)
    //         .set_string_result(Ok(()));
    //
    //     let mut subject = PersistentConfigurationReal::new(Box::new(config_dao));
    //     subject.set_mnemonic_seed(&seed, db_password).unwrap();
    //
    //     let set_string_params = set_string_params_arc.lock().unwrap();
    //
    //     assert_eq!(set_string_params[0], expected_params);
    // }
    //
    // #[test]
    // fn start_block_success() {
    //     let config_dao = ConfigDaoMock::new().get_u64_result(Ok(6u64));
    //
    //     let subject = PersistentConfigurationReal::new(Box::new(config_dao));
    //     let start_block = subject.start_block();
    //
    //     assert_eq!(6u64, start_block);
    // }
    //
    // #[test]
    // #[should_panic(
    //     expected = r#"Can't continue; start_block configuration is inaccessible: DatabaseError("Here\'s your problem")"#
    // )]
    // fn start_block_panics_when_not_set() {
    //     let config_dao = ConfigDaoMock::new().get_u64_result(Err(ConfigDaoError::DatabaseError(
    //         "Here's your problem".to_string(),
    //     )));
    //
    //     let subject = PersistentConfigurationReal::new(Box::new(config_dao));
    //
    //     subject.start_block();
    // }
    //
    // #[test]
    // fn set_start_block_transactionally_success() {
    //     let config_dao = ConfigDaoMock::new().set_u64_transactional_result(Ok(()));
    //
    //     let home_dir = ensure_node_home_directory_exists(
    //         "persistent_configuration",
    //         "set_start_block_transactionally_success",
    //     );
    //     let mut conn = DbInitializerReal::new()
    //         .initialize(&home_dir, DEFAULT_CHAIN_ID, true)
    //         .unwrap();
    //     let transaction = conn.transaction().unwrap();
    //
    //     let subject = PersistentConfigurationReal::new(Box::new(config_dao));
    //     let result = subject.set_start_block_transactionally(&transaction, 1234);
    //
    //     assert!(result.is_ok());
    // }
    //
    // #[test]
    // fn gas_price() {
    //     let config_dao = ConfigDaoMock::new().get_u64_result(Ok(3u64));
    //
    //     let subject = PersistentConfigurationReal::new(Box::new(config_dao));
    //
    //     assert_eq!(3u64, subject.gas_price());
    // }
    //
    // #[test]
    // #[should_panic(
    //     expected = "Can't continue; gas price configuration is inaccessible: NotPresent"
    // )]
    // fn gas_price_fails() {
    //     let config_dao = ConfigDaoMock::new().get_u64_result(Err(ConfigDaoError::NotPresent));
    //     let subject = PersistentConfigurationReal::new(Box::new(config_dao));
    //
    //     subject.gas_price();
    // }
    //
    // #[test]
    // fn set_gas_price_succeeds() {
    //     let expected_params = ("gas_price".to_string(), 11u64);
    //     let set_params_arc = Arc::new(Mutex::new(vec![expected_params.clone()]));
    //     let config_dao = ConfigDaoMock::new()
    //         .set_u64_params(&set_params_arc)
    //         .set_u64_result(Ok(()));
    //
    //     let mut subject = PersistentConfigurationReal::new(Box::new(config_dao));
    //     subject.set_gas_price(11u64);
    //
    //     let set_params = set_params_arc.lock().unwrap();
    //
    //     assert_eq!(set_params[0], expected_params);
    // }
    //
    // #[test]
    // #[should_panic(
    //     expected = "Can't continue; gas price configuration is inaccessible: NotPresent"
    // )]
    // fn set_gas_price_fails() {
    //     let config_dao = ConfigDaoMock::new().set_u64_result(Err(ConfigDaoError::NotPresent));
    //     let mut subject = PersistentConfigurationReal::new(Box::new(config_dao));
    //
    //     subject.set_gas_price(3);
    // }
    //
    // #[test]
    // fn past_neighbors_reports_dao_error() {
    //     let config_dao = ConfigDaoMock::new().get_bytes_e_result(Err(ConfigDaoError::TypeError));
    //     let subject = PersistentConfigurationReal::new(Box::new(config_dao));
    //
    //     let result = subject.past_neighbors("password");
    //
    //     assert_eq!(
    //         result,
    //         Err(PersistentConfigError::DatabaseError(
    //             "Can't continue; past neighbors configuration is inaccessible: TypeError"
    //                 .to_string()
    //         ))
    //     );
    // }
    //
    // #[test]
    // fn past_neighbors_reports_crypto_error() {
    //     let config_dao = ConfigDaoMock::new()
    //         .get_bytes_e_result(Err(ConfigDaoError::CryptoError("blah".to_string())));
    //     let subject = PersistentConfigurationReal::new(Box::new(config_dao));
    //
    //     let result = subject.past_neighbors("password");
    //
    //     assert_eq! (result, Err(PersistentConfigError::DatabaseError("Can't continue; past neighbors configuration is inaccessible: CryptoError(\"blah\")".to_string())))
    // }
    //
    // #[test]
    // fn past_neighbors_success() {
    //     let node_descriptors = vec![
    //         NodeDescriptor::from_str(main_cryptde(), "AQIDBA@1.2.3.4:1234").unwrap(),
    //         NodeDescriptor::from_str(main_cryptde(), "AgMEBQ:2.3.4.5:2345").unwrap(),
    //     ];
    //     let node_descriptors_bytes =
    //         PlainData::new(&serde_cbor::ser::to_vec(&node_descriptors).unwrap());
    //     let get_bytes_e_params_arc = Arc::new(Mutex::new(vec![]));
    //     let config_dao = ConfigDaoMock::new()
    //         .get_bytes_e_params(&get_bytes_e_params_arc)
    //         .get_bytes_e_result(Ok(node_descriptors_bytes));
    //     let subject = PersistentConfigurationReal::new(Box::new(config_dao));
    //
    //     let result = subject.past_neighbors("password");
    //
    //     assert_eq!(result, Ok(Some(node_descriptors)));
    //     let get_bytes_e_params = get_bytes_e_params_arc.lock().unwrap();
    //     assert_eq!(
    //         ("past_neighbors".to_string(), "password".to_string()),
    //         get_bytes_e_params[0]
    //     );
    //     assert_eq!(get_bytes_e_params.len(), 1);
    // }
    //
    // #[test]
    // fn set_past_neighbors_reports_dao_error() {
    //     let config_dao = ConfigDaoMock::new().set_bytes_e_result(Err(ConfigDaoError::TypeError));
    //     let mut subject = PersistentConfigurationReal::new(Box::new(config_dao));
    //
    //     let result = subject.set_past_neighbors(Some(vec![]), "password");
    //
    //     assert_eq!(
    //         result,
    //         Err(PersistentConfigError::DatabaseError(
    //             "Can't continue; past neighbors configuration is inaccessible: TypeError"
    //                 .to_string()
    //         ))
    //     )
    // }
    //
    // #[test]
    // fn set_past_neighbors_reports_password_error() {
    //     let config_dao =
    //         ConfigDaoMock::new().set_bytes_e_result(Err(ConfigDaoError::PasswordError));
    //     let mut subject = PersistentConfigurationReal::new(Box::new(config_dao));
    //
    //     let result = subject.set_past_neighbors(Some(vec![]), "password");
    //
    //     assert_eq!(result, Err(PersistentConfigError::PasswordError))
    // }
    //
    // #[test]
    // fn set_past_neighbors_none_success() {
    //     let clear_params_arc = Arc::new(Mutex::new(vec![]));
    //     let config_dao = ConfigDaoMock::new()
    //         .clear_params(&clear_params_arc)
    //         .clear_result(Ok(()));
    //     let mut subject = PersistentConfigurationReal::new(Box::new(config_dao));
    //
    //     subject.set_past_neighbors(None, "password").unwrap();
    //
    //     let clear_params = clear_params_arc.lock().unwrap();
    //     assert_eq!(clear_params[0], "past_neighbors".to_string());
    //     assert_eq!(1, clear_params.len());
    // }
    //
    // #[test]
    // fn set_past_neighbors_some_success() {
    //     let node_descriptors = vec![
    //         NodeDescriptor::from_str(main_cryptde(), "AQIDBA@1.2.3.4:1234").unwrap(),
    //         NodeDescriptor::from_str(main_cryptde(), "AgMEBQ:2.3.4.5:2345").unwrap(),
    //     ];
    //     let set_bytes_e_params_arc = Arc::new(Mutex::new(vec![]));
    //     let config_dao = ConfigDaoMock::new()
    //         .set_bytes_e_params(&set_bytes_e_params_arc)
    //         .set_bytes_e_result(Ok(()));
    //     let mut subject = PersistentConfigurationReal::new(Box::new(config_dao));
    //
    //     subject
    //         .set_past_neighbors(Some(node_descriptors.clone()), "password")
    //         .unwrap();
    //
    //     let set_bytes_e_params = set_bytes_e_params_arc.lock().unwrap();
    //     assert_eq!(set_bytes_e_params[0].0, "past_neighbors".to_string());
    //     let serialized_node_descriptors = set_bytes_e_params[0].1.clone();
    //     let actual_node_descriptors = serde_cbor::de::from_slice::<Vec<NodeDescriptor>>(
    //         &serialized_node_descriptors.as_slice(),
    //     )
    //     .unwrap();
    //     assert_eq!(actual_node_descriptors, node_descriptors);
    //     assert_eq!(set_bytes_e_params.len(), 1);
    // }
    //
    // #[test]
    // fn set_start_block_transactionally_returns_err_when_transaction_fails() {
    //     let config_dao = ConfigDaoMock::new()
    //         .set_u64_transactional_result(Err(ConfigDaoError::DatabaseError("nah".to_string())));
    //
    //     let home_dir = ensure_node_home_directory_exists(
    //         "persistent_configuration",
    //         "set_start_block_transactionally_returns_err_when_transaction_fails",
    //     );
    //     let mut conn = DbInitializerReal::new()
    //         .initialize(&home_dir, DEFAULT_CHAIN_ID, true)
    //         .unwrap();
    //     let transaction = conn.transaction().unwrap();
    //     let subject = PersistentConfigurationReal::new(Box::new(config_dao));
    //
    //     let result = subject.set_start_block_transactionally(&transaction, 1234);
    //
    //     assert_eq!(Err(r#"DatabaseError("nah")"#.to_string()), result);
    // }
    //
    // #[test]
    // fn consuming_wallet_public_key_works_if_key_is_set() {
    //     let get_string_params_arc = Arc::new(Mutex::new(vec![]));
    //     let config_dao = ConfigDaoMock::new()
    //         .get_string_params(&get_string_params_arc)
    //         .get_string_result(Ok("encrypted private key".to_string()))
    //         .get_string_result(Err(ConfigDaoError::NotPresent));
    //     let subject = PersistentConfigurationReal::new(Box::new(config_dao));
    //
    //     let result = subject.consuming_wallet_public_key();
    //
    //     assert_eq!(result, Some("encrypted private key".to_string()));
    //     let get_string_params = get_string_params_arc.lock().unwrap();
    //     assert_eq!(
    //         *get_string_params,
    //         vec![
    //             "consuming_wallet_public_key",
    //             "consuming_wallet_derivation_path"
    //         ]
    //     )
    // }
    //
    // #[test]
    // fn consuming_wallet_public_key_works_if_neither_key_nor_path_is_set() {
    //     let get_string_params_arc = Arc::new(Mutex::new(vec![]));
    //     let config_dao = ConfigDaoMock::new()
    //         .get_string_params(&get_string_params_arc)
    //         .get_string_result(Err(ConfigDaoError::NotPresent))
    //         .get_string_result(Err(ConfigDaoError::NotPresent));
    //     let subject = PersistentConfigurationReal::new(Box::new(config_dao));
    //
    //     let result = subject.consuming_wallet_public_key();
    //
    //     assert_eq!(result, None);
    //     let get_string_params = get_string_params_arc.lock().unwrap();
    //     assert_eq!(
    //         *get_string_params,
    //         vec![
    //             "consuming_wallet_public_key",
    //             "consuming_wallet_derivation_path"
    //         ]
    //     )
    // }
    //
    // #[test]
    // fn consuming_wallet_public_key_works_if_path_but_not_key_is_set() {
    //     let get_string_params_arc = Arc::new(Mutex::new(vec![]));
    //     let config_dao = ConfigDaoMock::new()
    //         .get_string_params(&get_string_params_arc)
    //         .get_string_result(Err(ConfigDaoError::NotPresent))
    //         .get_string_result(Ok("derivation path".to_string()));
    //     let subject = PersistentConfigurationReal::new(Box::new(config_dao));
    //
    //     let result = subject.consuming_wallet_public_key();
    //
    //     assert_eq!(result, None);
    //     let get_string_params = get_string_params_arc.lock().unwrap();
    //     assert_eq!(
    //         *get_string_params,
    //         vec![
    //             "consuming_wallet_public_key",
    //             "consuming_wallet_derivation_path"
    //         ]
    //     )
    // }
    //
    // #[test]
    // #[should_panic(
    //     expected = "Database is corrupt: both consuming wallet public key and consuming wallet derivation path are set"
    // )]
    // fn consuming_wallet_public_key_complains_if_both_key_and_path_are_set() {
    //     let config_dao = ConfigDaoMock::new()
    //         .get_string_result(Ok("public key".to_string()))
    //         .get_string_result(Ok("derivation path".to_string()));
    //     let subject = PersistentConfigurationReal::new(Box::new(config_dao));
    //
    //     subject.consuming_wallet_public_key();
    // }
    //
    // #[test]
    // fn consuming_wallet_derivation_path_works_if_path_is_set() {
    //     let get_string_params_arc = Arc::new(Mutex::new(vec![]));
    //     let config_dao = ConfigDaoMock::new()
    //         .get_string_params(&get_string_params_arc)
    //         .get_string_result(Err(ConfigDaoError::NotPresent))
    //         .get_string_result(Ok("derivation path".to_string()));
    //     let subject = PersistentConfigurationReal::new(Box::new(config_dao));
    //
    //     let result = subject.consuming_wallet_derivation_path();
    //
    //     assert_eq!(result, Some("derivation path".to_string()));
    //     let get_string_params = get_string_params_arc.lock().unwrap();
    //     assert_eq!(
    //         *get_string_params,
    //         vec![
    //             "consuming_wallet_public_key",
    //             "consuming_wallet_derivation_path"
    //         ]
    //     )
    // }
    //
    // #[test]
    // fn consuming_wallet_derivation_path_works_if_neither_key_nor_path_is_set() {
    //     let get_string_params_arc = Arc::new(Mutex::new(vec![]));
    //     let config_dao = ConfigDaoMock::new()
    //         .get_string_params(&get_string_params_arc)
    //         .get_string_result(Err(ConfigDaoError::NotPresent))
    //         .get_string_result(Err(ConfigDaoError::NotPresent));
    //     let subject = PersistentConfigurationReal::new(Box::new(config_dao));
    //
    //     let result = subject.consuming_wallet_derivation_path();
    //
    //     assert_eq!(result, None);
    //     let get_string_params = get_string_params_arc.lock().unwrap();
    //     assert_eq!(
    //         *get_string_params,
    //         vec![
    //             "consuming_wallet_public_key",
    //             "consuming_wallet_derivation_path"
    //         ]
    //     )
    // }
    //
    // #[test]
    // fn consuming_wallet_derivation_path_works_if_key_but_not_path_is_set() {
    //     let get_string_params_arc = Arc::new(Mutex::new(vec![]));
    //     let config_dao = ConfigDaoMock::new()
    //         .get_string_params(&get_string_params_arc)
    //         .get_string_result(Ok("private key".to_string()))
    //         .get_string_result(Err(ConfigDaoError::NotPresent));
    //     let subject = PersistentConfigurationReal::new(Box::new(config_dao));
    //
    //     let result = subject.consuming_wallet_derivation_path();
    //
    //     assert_eq!(result, None);
    //     let get_string_params = get_string_params_arc.lock().unwrap();
    //     assert_eq!(
    //         *get_string_params,
    //         vec![
    //             "consuming_wallet_public_key",
    //             "consuming_wallet_derivation_path"
    //         ]
    //     )
    // }
    //
    // #[test]
    // #[should_panic(
    //     expected = "Database is corrupt: both consuming wallet public key and consuming wallet derivation path are set"
    // )]
    // fn consuming_wallet_derivation_path_complains_if_both_key_and_path_are_set() {
    //     let config_dao = ConfigDaoMock::new()
    //         .get_string_result(Ok("private key".to_string()))
    //         .get_string_result(Ok("derivation path".to_string()));
    //     let subject = PersistentConfigurationReal::new(Box::new(config_dao));
    //
    //     subject.consuming_wallet_derivation_path();
    // }
    //
    // #[test]
    // fn set_consuming_wallet_derivation_path_works_if_no_preexisting_info() {
    //     let get_string_params_arc = Arc::new(Mutex::new(vec![]));
    //     let set_string_params_arc = Arc::new(Mutex::new(vec![]));
    //     let config_dao: Box<dyn ConfigDao> = Box::new(
    //         ConfigDaoMock::new()
    //             .get_string_params(&get_string_params_arc)
    //             .get_string_result(Err(ConfigDaoError::NotPresent))
    //             .get_string_result(Err(ConfigDaoError::NotPresent))
    //             .set_string_params(&set_string_params_arc)
    //             .set_string_result(Ok(())),
    //     );
    //     let mut subject = PersistentConfigurationReal::from(config_dao);
    //
    //     subject.set_consuming_wallet_derivation_path("derivation path", "password");
    //
    //     let get_string_params = get_string_params_arc.lock().unwrap();
    //     assert_eq!(
    //         *get_string_params,
    //         vec![
    //             "consuming_wallet_public_key".to_string(),
    //             "consuming_wallet_derivation_path".to_string()
    //         ]
    //     );
    //     let set_string_params = set_string_params_arc.lock().unwrap();
    //     assert_eq!(
    //         *set_string_params,
    //         vec![(
    //             "consuming_wallet_derivation_path".to_string(),
    //             "derivation path".to_string()
    //         )]
    //     );
    // }
    //
    // #[test]
    // fn set_consuming_wallet_derivation_path_works_if_path_is_already_set_to_same() {
    //     let consuming_path = "m/44'/60'/1'/2/3";
    //     let get_string_params_arc = Arc::new(Mutex::new(vec![]));
    //     let set_string_params_arc = Arc::new(Mutex::new(vec![]));
    //     let config_dao: Box<dyn ConfigDao> = Box::new(
    //         ConfigDaoMock::new()
    //             .get_string_params(&get_string_params_arc)
    //             .get_string_result(Err(ConfigDaoError::NotPresent))
    //             .get_string_result(Ok(consuming_path.to_string()))
    //             .set_string_params(&set_string_params_arc)
    //             .set_string_result(Ok(())),
    //     );
    //     let mut subject = PersistentConfigurationReal::from(config_dao);
    //
    //     subject.set_consuming_wallet_derivation_path(consuming_path, "password");
    //
    //     let get_string_params = get_string_params_arc.lock().unwrap();
    //     assert_eq!(
    //         *get_string_params,
    //         vec![
    //             "consuming_wallet_public_key".to_string(),
    //             "consuming_wallet_derivation_path".to_string()
    //         ]
    //     );
    //     let set_string_params = set_string_params_arc.lock().unwrap();
    //     assert_eq!(set_string_params.len(), 0)
    // }
    //
    // #[test]
    // fn set_consuming_wallet_derivation_path_works_if_key_is_already_set_to_same() {
    //     let consuming_path = "m/44'/60'/1'/2/3";
    //     let password = "password";
    //     let mnemonic = Mnemonic::new(MnemonicType::Words24, Language::English);
    //     let seed = PlainData::from(Seed::new(&mnemonic, "passphrase").as_bytes());
    //     let keypair = Bip32ECKeyPair::from_raw(seed.as_ref(), consuming_path).unwrap();
    //     let private_public_key = keypair.secret().public().bytes().to_hex::<String>();
    //     let get_string_params_arc = Arc::new(Mutex::new(vec![]));
    //     let get_bytes_e_params_arc = Arc::new(Mutex::new(vec![]));
    //     let set_string_params_arc = Arc::new(Mutex::new(vec![]));
    //     let config_dao: Box<dyn ConfigDao> = Box::new(
    //         ConfigDaoMock::new()
    //             .get_string_params(&get_string_params_arc)
    //             .get_string_result(Ok(private_public_key))
    //             .get_string_result(Err(ConfigDaoError::NotPresent))
    //             .get_bytes_e_params(&get_bytes_e_params_arc)
    //             .get_bytes_e_result(Ok(seed))
    //             .set_string_params(&set_string_params_arc)
    //             .set_string_result(Ok(())),
    //     );
    //     let mut subject = PersistentConfigurationReal::from(config_dao);
    //
    //     subject.set_consuming_wallet_derivation_path(consuming_path, password);
    //
    //     let get_string_params = get_string_params_arc.lock().unwrap();
    //     assert_eq!(
    //         *get_string_params,
    //         vec![
    //             "consuming_wallet_public_key".to_string(),
    //             "consuming_wallet_derivation_path".to_string(),
    //         ]
    //     );
    //     let get_bytes_e_params = get_bytes_e_params_arc.lock().unwrap();
    //     assert_eq!(
    //         *get_bytes_e_params,
    //         vec![("seed".to_string(), password.to_string())]
    //     );
    //     let set_string_params = set_string_params_arc.lock().unwrap();
    //     assert_eq!(set_string_params.len(), 0)
    // }
    //
    // #[test]
    // #[should_panic(
    //     expected = "Cannot set consuming wallet derivation path: consuming private key is already set"
    // )]
    // fn set_consuming_wallet_derivation_path_complains_if_key_is_already_set() {
    //     let consuming_path = "m/44'/60'/1'/2/3";
    //     let password = "password";
    //     let mnemonic = Mnemonic::new(MnemonicType::Words24, Language::English);
    //     let seed = Seed::new(&mnemonic, "passphrase");
    //     let config_dao: Box<dyn ConfigDao> = Box::new(
    //         ConfigDaoMock::new()
    //             .get_string_result(Ok("consuming private key".to_string()))
    //             .get_string_result(Err(ConfigDaoError::NotPresent))
    //             .get_bytes_e_result(Ok(PlainData::from(seed.as_bytes()))),
    //     );
    //     let mut subject = PersistentConfigurationReal::from(config_dao);
    //
    //     subject.set_consuming_wallet_derivation_path(consuming_path, password);
    // }
    //
    // #[test]
    // #[should_panic(
    //     expected = "Cannot set consuming wallet derivation path: already set to existing derivation path"
    // )]
    // fn set_consuming_wallet_derivation_path_complains_if_path_is_already_set() {
    //     let config_dao: Box<dyn ConfigDao> = Box::new(
    //         ConfigDaoMock::new()
    //             .get_string_result(Err(ConfigDaoError::NotPresent))
    //             .get_string_result(Ok("existing derivation path".to_string())),
    //     );
    //     let mut subject = PersistentConfigurationReal::from(config_dao);
    //
    //     subject.set_consuming_wallet_derivation_path("derivation path", "password");
    // }
    //
    // #[test]
    // #[should_panic(
    //     expected = "Database is corrupt: both consuming wallet public key and consuming wallet derivation path are set"
    // )]
    // fn set_consuming_wallet_derivation_path_complains_if_both_are_already_set() {
    //     let config_dao: Box<dyn ConfigDao> = Box::new(
    //         ConfigDaoMock::new()
    //             .get_string_result(Ok("existing private key".to_string()))
    //             .get_string_result(Ok("existing derivation path".to_string())),
    //     );
    //     let mut subject = PersistentConfigurationReal::from(config_dao);
    //
    //     subject.set_consuming_wallet_derivation_path("derivation path", "password");
    // }
    //
    // #[test]
    // fn set_consuming_wallet_public_key_works_if_no_preexisting_info() {
    //     let get_string_params_arc = Arc::new(Mutex::new(vec![]));
    //     let set_string_params_arc = Arc::new(Mutex::new(vec![]));
    //     let config_dao: Box<dyn ConfigDao> = Box::new(
    //         ConfigDaoMock::new()
    //             .get_string_params(&get_string_params_arc)
    //             .get_string_result(Err(ConfigDaoError::NotPresent))
    //             .get_string_result(Err(ConfigDaoError::NotPresent))
    //             .set_string_params(&set_string_params_arc)
    //             .set_string_result(Ok(())),
    //     );
    //     let mut subject = PersistentConfigurationReal::from(config_dao);
    //     let public_key = PlainData::new(b"public key");
    //
    //     subject.set_consuming_wallet_public_key(&public_key);
    //
    //     let get_string_params = get_string_params_arc.lock().unwrap();
    //     assert_eq!(
    //         *get_string_params,
    //         vec![
    //             "consuming_wallet_public_key".to_string(),
    //             "consuming_wallet_derivation_path".to_string()
    //         ]
    //     );
    //     let set_string_params = set_string_params_arc.lock().unwrap();
    //     let (name, public_key_text) = &set_string_params[0];
    //     assert_eq!(name, "consuming_wallet_public_key");
    //     let public_key_bytes: Vec<u8> = public_key_text.from_hex().unwrap();
    //     assert_eq!(public_key_bytes, b"public key".to_vec());
    // }
    //
    // #[test]
    // #[should_panic(expected = "Cannot set consuming wallet public key: already set")]
    // fn set_consuming_wallet_public_key_complains_if_key_is_already_set_to_different_value() {
    //     let config_dao: Box<dyn ConfigDao> = Box::new(
    //         ConfigDaoMock::new()
    //             .get_string_result(Ok("consuming public key".to_string()))
    //             .get_string_result(Err(ConfigDaoError::NotPresent))
    //             .set_string_result(Ok(())),
    //     );
    //     let mut subject = PersistentConfigurationReal::from(config_dao);
    //
    //     subject.set_consuming_wallet_public_key(&PlainData::new(b"public key"));
    // }
    //
    // #[test]
    // fn set_consuming_wallet_public_key_does_not_complain_if_key_is_already_set_to_same_value() {
    //     let set_string_params_arc = Arc::new(Mutex::new(vec![]));
    //     let private_public_key_text = b"public key".to_hex::<String>();
    //     let config_dao: Box<dyn ConfigDao> = Box::new(
    //         ConfigDaoMock::new()
    //             .get_string_result(Ok(private_public_key_text.clone()))
    //             .get_string_result(Err(ConfigDaoError::NotPresent))
    //             .set_string_params(&set_string_params_arc)
    //             .set_string_result(Ok(())),
    //     );
    //     let mut subject = PersistentConfigurationReal::from(config_dao);
    //
    //     subject.set_consuming_wallet_public_key(&PlainData::new(b"public key"));
    //
    //     let set_string_params = set_string_params_arc.lock().unwrap();
    //     assert_eq!(*set_string_params, vec![]); // no changes
    // }
    //
    // #[test]
    // #[should_panic(
    //     expected = "Cannot set consuming wallet public key: consuming derivation path is already set to existing derivation path"
    // )]
    // fn set_consuming_wallet_public_key_complains_if_path_is_already_set() {
    //     let config_dao: Box<dyn ConfigDao> = Box::new(
    //         ConfigDaoMock::new()
    //             .get_string_result(Err(ConfigDaoError::NotPresent))
    //             .get_string_result(Ok("existing derivation path".to_string())),
    //     );
    //     let mut subject = PersistentConfigurationReal::from(config_dao);
    //
    //     subject.set_consuming_wallet_public_key(&PlainData::new(b"public key"));
    // }
    //
    // #[test]
    // #[should_panic(
    //     expected = "Database is corrupt: both consuming wallet public key and consuming wallet derivation path are set"
    // )]
    // fn set_consuming_wallet_public_key_complains_if_both_are_already_set() {
    //     let config_dao: Box<dyn ConfigDao> = Box::new(
    //         ConfigDaoMock::new()
    //             .get_string_result(Ok("existing private key".to_string()))
    //             .get_string_result(Ok("existing derivation path".to_string())),
    //     );
    //     let mut subject = PersistentConfigurationReal::from(config_dao);
    //
    //     subject.set_consuming_wallet_public_key(&PlainData::new(b"public key"));
    // }
    //
    // #[test]
    // fn earning_wallet_from_address_handles_no_address() {
    //     let get_string_params_arc = Arc::new(Mutex::new(vec![]));
    //     let config_dao: Box<dyn ConfigDao> = Box::new(
    //         ConfigDaoMock::new()
    //             .get_string_params(&get_string_params_arc)
    //             .get_string_result(Err(ConfigDaoError::NotPresent)),
    //     );
    //     let subject = PersistentConfigurationReal::new(config_dao);
    //
    //     let result = subject.earning_wallet_from_address();
    //
    //     assert_eq!(result, None);
    //     let get_string_params = get_string_params_arc.lock().unwrap();
    //     assert_eq!(
    //         *get_string_params,
    //         vec!["earning_wallet_address".to_string()]
    //     )
    // }
    //
    // #[test]
    // fn earning_wallet_from_address_handles_existing_address() {
    //     let get_string_params_arc = Arc::new(Mutex::new(vec![]));
    //     let config_dao: Box<dyn ConfigDao> = Box::new(
    //         ConfigDaoMock::new()
    //             .get_string_params(&get_string_params_arc)
    //             .get_string_result(Ok("0x0123456789ABCDEF0123456789ABCDEF01234567".to_string())),
    //     );
    //     let subject = PersistentConfigurationReal::new(config_dao);
    //
    //     let result = subject.earning_wallet_from_address();
    //
    //     assert_eq!(
    //         result,
    //         Some(Wallet::from_str("0x0123456789ABCDEF0123456789ABCDEF01234567").unwrap())
    //     );
    //     let get_string_params = get_string_params_arc.lock().unwrap();
    //     assert_eq!(
    //         *get_string_params,
    //         vec!["earning_wallet_address".to_string()]
    //     )
    // }
    //
    // #[test]
    // fn set_earning_wallet_address_happy_path() {
    //     let get_string_params_arc = Arc::new(Mutex::new(vec![]));
    //     let set_string_params_arc = Arc::new(Mutex::new(vec![]));
    //     let config_dao: Box<dyn ConfigDao> = Box::new(
    //         ConfigDaoMock::new()
    //             .get_string_params(&get_string_params_arc)
    //             .get_string_result(Err(ConfigDaoError::NotPresent))
    //             .get_string_result(Err(ConfigDaoError::NotPresent))
    //             .set_string_params(&set_string_params_arc)
    //             .set_string_result(Ok(())),
    //     );
    //     let mut subject = PersistentConfigurationReal::new(config_dao);
    //
    //     subject.set_earning_wallet_address("0xcafedeadbeefbabefacecafedeadbeefbabeface");
    //
    //     let get_string_params = get_string_params_arc.lock().unwrap();
    //     assert_eq!(
    //         *get_string_params,
    //         vec!["earning_wallet_address".to_string(),]
    //     );
    //     let set_string_params = set_string_params_arc.lock().unwrap();
    //     assert_eq!(
    //         *set_string_params,
    //         vec![(
    //             "earning_wallet_address".to_string(),
    //             "0xcafedeadbeefbabefacecafedeadbeefbabeface".to_string()
    //         )]
    //     );
    // }
    //
    // #[test]
    // #[should_panic(expected = "Invalid earning wallet address 'booga'")]
    // fn set_earning_wallet_address_bad_address() {
    //     let config_dao: Box<dyn ConfigDao> =
    //         Box::new(ConfigDaoMock::new().set_string_result(Ok(())));
    //     let mut subject = PersistentConfigurationReal::new(config_dao);
    //
    //     subject.set_earning_wallet_address("booga");
    // }
    //
    // #[test]
    // #[should_panic(expected = "Can't overwrite existing earning wallet address 'booga'")]
    // fn set_earning_wallet_address_existing_unequal_address() {
    //     let config_dao: Box<dyn ConfigDao> =
    //         Box::new(ConfigDaoMock::new().get_string_result(Ok("booga".to_string())));
    //     let mut subject = PersistentConfigurationReal::new(config_dao);
    //
    //     subject.set_earning_wallet_address("0xcafedeadbeefbabefacecafedeadbeefbabeface");
    // }
    //
    // #[test]
    // fn set_earning_wallet_address_existing_equal_address() {
    //     let set_string_params_arc = Arc::new(Mutex::new(vec![]));
    //     let config_dao: Box<dyn ConfigDao> = Box::new(
    //         ConfigDaoMock::new()
    //             .get_string_result(Ok("0xcafedeadbeefbabefacecafedeadbeefBABEFACE".to_string()))
    //             .set_string_params(&set_string_params_arc)
    //             .set_string_result(Ok(())),
    //     );
    //     let mut subject = PersistentConfigurationReal::new(config_dao);
    //
    //     subject.set_earning_wallet_address("0xcafeDEADBEEFbabefacecafedeadbeefbabeface");
    //
    //     let set_string_params = set_string_params_arc.lock().unwrap();
    //     assert_eq!(set_string_params.len(), 0);
    // }
    //
    // #[test]
    // #[should_panic(expected = "Database is corrupt: error retrieving one: TypeError")]
    // fn handle_config_pair_result_handles_first_error() {
    //     PersistentConfigurationReal::handle_config_pair_result(
    //         Err(ConfigDaoError::TypeError),
    //         Ok("blah".to_string()),
    //         "one",
    //         "another",
    //     );
    // }
    //
    // #[test]
    // #[should_panic(expected = "Database is corrupt: error retrieving another: TypeError")]
    // fn handle_config_pair_result_handles_second_error() {
    //     PersistentConfigurationReal::handle_config_pair_result(
    //         Ok("blah".to_string()),
    //         Err(ConfigDaoError::TypeError),
    //         "one",
    //         "another",
    //     );
    // }
    //
    // #[test]
    // #[should_panic(
    //     expected = "Database is corrupt: error retrieving both one (TypeError) and another (TypeError)"
    // )]
    // fn handle_config_pair_result_handles_both_errors() {
    //     PersistentConfigurationReal::handle_config_pair_result(
    //         Err(ConfigDaoError::TypeError),
    //         Err(ConfigDaoError::TypeError),
    //         "one",
    //         "another",
    //     );
    // }
    //
    // #[test]
    // #[should_panic(expected = "Unable to update start_block, maybe missing from the database")]
    // fn set_start_block_transactionally_panics_for_not_present_error() {
    //     let config_dao =
    //         ConfigDaoMock::new().set_u64_transactional_result(Err(ConfigDaoError::NotPresent));
    //
    //     let home_dir = ensure_node_home_directory_exists(
    //         "persistent_configuration",
    //         "set_start_block_transactionally_panics_for_not_present_error",
    //     );
    //     let mut conn = DbInitializerReal::new()
    //         .initialize(&home_dir, DEFAULT_CHAIN_ID, true)
    //         .unwrap();
    //     let transaction = conn.transaction().unwrap();
    //
    //     let subject = PersistentConfigurationReal::new(Box::new(config_dao));
    //
    //     subject
    //         .set_start_block_transactionally(&transaction, 1234)
    //         .unwrap();
    // }
    //
    // #[test]
    // #[should_panic(expected = "TypeError")]
    // fn set_start_block_transactionally_panics_for_type_error() {
    //     let config_dao =
    //         ConfigDaoMock::new().set_u64_transactional_result(Err(ConfigDaoError::TypeError));
    //
    //     let home_dir = ensure_node_home_directory_exists(
    //         "persistent_configuration",
    //         "set_start_block_transactionally_panics_for_type_error",
    //     );
    //     let mut conn = DbInitializerReal::new()
    //         .initialize(&home_dir, DEFAULT_CHAIN_ID, true)
    //         .unwrap();
    //     let transaction = conn.transaction().unwrap();
    //
    //     let subject = PersistentConfigurationReal::new(Box::new(config_dao));
    //
    //     subject
    //         .set_start_block_transactionally(&transaction, 1234)
    //         .unwrap();
    // }
}<|MERGE_RESOLUTION|>--- conflicted
+++ resolved
@@ -82,15 +82,9 @@
     fn set_start_block(&'a mut self, value: u64) -> Result<(), PersistentConfigError>;
 }
 
-<<<<<<< HEAD
-pub struct PersistentConfigurationReal<'a> {
-    dao: Box<dyn ConfigDao<'a>+'a>,
-    scl: SecureConfigLayer<'a>,
-=======
 pub struct PersistentConfigurationReal {
     dao: Box<dyn ConfigDao>,
     scl: SecureConfigLayer,
->>>>>>> 2153966e
 }
 
 impl PersistentConfiguration<'_> for PersistentConfigurationReal {
@@ -111,18 +105,11 @@
         Ok(self.scl.check_password (db_password_opt, &self.dao)?)
     }
 
-<<<<<<< HEAD
-    fn change_password<'b, 'c>(&'a mut self, old_password_opt: Option<&'b str>, new_password: &'c str) -> Result<(), PersistentConfigError> {
+    fn change_password(&mut self, old_password_opt: Option<&str>, new_password: &str) -> Result<(), PersistentConfigError> {
        // let mut writer = self.dao.start_transaction()?;
         //self.scl.change_password (old_password_opt, new_password, &mut writer)?;
         //Ok (writer.commit()?)
         Ok(())
-=======
-    fn change_password(&mut self, old_password_opt: Option<&str>, new_password: &str) -> Result<(), PersistentConfigError> {
-        let mut writer = self.dao.start_transaction()?;
-        self.scl.change_password (old_password_opt, new_password, &mut writer)?;
-        Ok (writer.commit()?)
->>>>>>> 2153966e
     }
 
     fn clandestine_port(&self) -> Result<Option<u16>, PersistentConfigError> {
@@ -355,13 +342,8 @@
     }
 }
 
-<<<<<<< HEAD
-impl<'a> PersistentConfigurationReal<'a> {
-    pub fn new(config_dao: Box<dyn ConfigDao<'a>+'a>) -> PersistentConfigurationReal<'a> {
-=======
 impl PersistentConfigurationReal {
     pub fn new(config_dao: Box<dyn ConfigDao>) -> PersistentConfigurationReal {
->>>>>>> 2153966e
         PersistentConfigurationReal { dao: config_dao, scl: SecureConfigLayer::new() }
     }
 }
